--- conflicted
+++ resolved
@@ -224,26 +224,23 @@
             $instances <: contains `"jump_start": $v` => .
         }
     },
-
-<<<<<<< HEAD
+    
     // cloudflare_record
     `{ "mode": "managed", "type": "$resource_type", $..., "instances":[$instances] }` where {
         and {
             $resource_type <: contains `cloudflare_record`,
             $instances <: contains `"data": [$inner]` => `"data": {$inner}`
-=======
-    // cloudflare_dns_record
-    `{ "mode": "managed", "type": "$resource_type", $..., "instances":[$instances] }` where {
-        and {
-            $resource_type <: contains `cloudflare_dns_record`,
+    },
+    `{ "mode": "managed", "type": "$resource_type", $..., "instances":[$instances] }` where {
+        and {
+            $resource_type <: contains `cloudflare_record`,
             $instances <: contains `"hostname": $v` => .
         }
     },
     `{ "mode": "managed", "type": "$resource_type", $..., "instances":[$instances] }` where {
         and {
-            $resource_type <: contains `cloudflare_dns_record`,
+            $resource_type <: contains `cloudflare_record`,
             $instances <: contains `"allow_overwrite": $v` => .
->>>>>>> 0b1c6258
         }
     },
   }
