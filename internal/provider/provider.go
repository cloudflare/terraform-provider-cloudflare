package provider

import (
	"bytes"
	"context"
	"fmt"
	"log"
	"os"
	"regexp"
	"strings"

	cloudflare "github.com/cloudflare/cloudflare-go"
	cleanhttp "github.com/hashicorp/go-cleanhttp"
	"github.com/hashicorp/terraform-plugin-log/tflog"
	"github.com/hashicorp/terraform-plugin-sdk/v2/diag"
	"github.com/hashicorp/terraform-plugin-sdk/v2/helper/logging"
	"github.com/hashicorp/terraform-plugin-sdk/v2/helper/schema"
	"github.com/hashicorp/terraform-plugin-sdk/v2/helper/validation"
	"github.com/hashicorp/terraform-plugin-sdk/v2/meta"
)

func init() {
	schema.DescriptionKind = schema.StringMarkdown

	schema.SchemaDescriptionBuilder = func(s *schema.Schema) string {
		desc := s.Description
		desc = strings.TrimSpace(desc)

		if !bytes.HasSuffix([]byte(s.Description), []byte(".")) && s.Description != "" {
			desc += "."
		}

		if s.Default != nil {
			if s.Default == "" {
				desc += " Defaults to `\"\"`."
			} else {
				desc += fmt.Sprintf(" Defaults to `%v`.", s.Default)
			}
		}

		if s.RequiredWith != nil && len(s.RequiredWith) > 0 {
			requiredWith := make([]string, len(s.RequiredWith))
			for i, c := range s.RequiredWith {
				requiredWith[i] = fmt.Sprintf("`%s`", c)
			}
			desc += fmt.Sprintf(" Required when using %s.", strings.Join(requiredWith, ", "))
		}

		if s.ConflictsWith != nil && len(s.ConflictsWith) > 0 {
			conflicts := make([]string, len(s.ConflictsWith))
			for i, c := range s.ConflictsWith {
				conflicts[i] = fmt.Sprintf("`%s`", c)
			}
			desc += fmt.Sprintf(" Conflicts with %s.", strings.Join(conflicts, ", "))
		}

		if s.ExactlyOneOf != nil && len(s.ExactlyOneOf) > 0 {
			exactlyOneOfs := make([]string, len(s.ExactlyOneOf))
			for i, c := range s.ExactlyOneOf {
				exactlyOneOfs[i] = fmt.Sprintf("`%s`", c)
			}
			desc += fmt.Sprintf(" Must provide only one of %s.", strings.Join(exactlyOneOfs, ", "))
		}

		if s.AtLeastOneOf != nil && len(s.AtLeastOneOf) > 0 {
			atLeastOneOfs := make([]string, len(s.AtLeastOneOf))
			for i, c := range s.AtLeastOneOf {
				atLeastOneOfs[i] = fmt.Sprintf("`%s`", c)
			}
			desc += fmt.Sprintf(" Must provide at least one of %s.", strings.Join(atLeastOneOfs, ", "))
		}

		return strings.TrimSpace(desc)
	}
}

func New(version string) func() *schema.Provider {
	return func() *schema.Provider {
		p := &schema.Provider{
			Schema: map[string]*schema.Schema{
				"email": {
					Type:          schema.TypeString,
					Optional:      true,
					DefaultFunc:   schema.EnvDefaultFunc("CLOUDFLARE_EMAIL", nil),
					Description:   "A registered Cloudflare email address. Alternatively, can be configured using the `CLOUDFLARE_EMAIL` environment variable.",
					ConflictsWith: []string{"api_token"},
					RequiredWith:  []string{"api_key"},
				},

				"api_key": {
					Type:         schema.TypeString,
					Optional:     true,
					DefaultFunc:  schema.EnvDefaultFunc("CLOUDFLARE_API_KEY", nil),
					Description:  "The API key for operations. Alternatively, can be configured using the `CLOUDFLARE_API_KEY` environment variable. API keys are [now considered legacy by Cloudflare](https://developers.cloudflare.com/api/keys/#limitations), API tokens should be used instead.",
					ExactlyOneOf: []string{"api_key", "api_token"},
					ValidateFunc: validation.StringMatch(regexp.MustCompile("[0-9a-f]{37}"), "API key must only contain characters 0-9 and a-f (all lowercased)"),
				},

				"api_token": {
					Type:         schema.TypeString,
					Optional:     true,
					DefaultFunc:  schema.EnvDefaultFunc("CLOUDFLARE_API_TOKEN", nil),
					Description:  "The API Token for operations. Alternatively, can be configured using the `CLOUDFLARE_API_TOKEN` environment variable.",
					ValidateFunc: validation.StringMatch(regexp.MustCompile("[A-Za-z0-9-_]{40}"), "API tokens must only contain characters a-z, A-Z, 0-9, hyphens and underscores"),
				},

				"api_user_service_key": {
					Type:        schema.TypeString,
					Optional:    true,
					DefaultFunc: schema.EnvDefaultFunc("CLOUDFLARE_API_USER_SERVICE_KEY", nil),
					Description: "A special Cloudflare API key good for a restricted set of endpoints. Alternatively, can be configured using the `CLOUDFLARE_API_USER_SERVICE_KEY` environment variable.",
				},

				"rps": {
					Type:        schema.TypeInt,
					Optional:    true,
					DefaultFunc: schema.EnvDefaultFunc("CLOUDFLARE_RPS", 4),
					Description: "RPS limit to apply when making calls to the API. Alternatively, can be configured using the `CLOUDFLARE_RPS` environment variable.",
				},

				"retries": {
					Type:        schema.TypeInt,
					Optional:    true,
					DefaultFunc: schema.EnvDefaultFunc("CLOUDFLARE_RETRIES", 3),
					Description: "Maximum number of retries to perform when an API request fails. Alternatively, can be configured using the `CLOUDFLARE_RETRIES` environment variable.",
				},

				"min_backoff": {
					Type:        schema.TypeInt,
					Optional:    true,
					DefaultFunc: schema.EnvDefaultFunc("CLOUDFLARE_MIN_BACKOFF", 1),
					Description: "Minimum backoff period in seconds after failed API calls. Alternatively, can be configured using the `CLOUDFLARE_MIN_BACKOFF` environment variable.",
				},

				"max_backoff": {
					Type:        schema.TypeInt,
					Optional:    true,
					DefaultFunc: schema.EnvDefaultFunc("CLOUDFLARE_MAX_BACKOFF", 30),
					Description: "Maximum backoff period in seconds after failed API calls. Alternatively, can be configured using the `CLOUDFLARE_MAX_BACKOFF` environment variable.",
				},

				"api_client_logging": {
					Type:        schema.TypeBool,
					Optional:    true,
					DefaultFunc: schema.EnvDefaultFunc("CLOUDFLARE_API_CLIENT_LOGGING", false),
					Description: "Whether to print logs from the API client (using the default log library logger). Alternatively, can be configured using the `CLOUDFLARE_API_CLIENT_LOGGING` environment variable.",
				},

				"account_id": {
					Type:        schema.TypeString,
					Optional:    true,
					DefaultFunc: schema.EnvDefaultFunc("CLOUDFLARE_ACCOUNT_ID", nil),
					Description: "Configure API client to always use a specific account. Alternatively, can be configured using the `CLOUDFLARE_ACCOUNT_ID` environment variable.",
					Deprecated:  "Use resource specific `account_id` attributes instead.",
				},

				"api_hostname": {
					Type:        schema.TypeString,
					Optional:    true,
					DefaultFunc: schema.EnvDefaultFunc("CLOUDFLARE_API_HOSTNAME", "api.cloudflare.com"),
					Description: "Configure the hostname used by the API client. Alternatively, can be configured using the `CLOUDFLARE_API_HOSTNAME` environment variable.",
				},

				"api_base_path": {
					Type:        schema.TypeString,
					Optional:    true,
					DefaultFunc: schema.EnvDefaultFunc("CLOUDFLARE_API_BASE_PATH", "/client/v4"),
					Description: "Configure the base path used by the API client. Alternatively, can be configured using the `CLOUDFLARE_API_BASE_PATH` environment variable.",
				},
			},

			DataSourcesMap: map[string]*schema.Resource{
				"cloudflare_access_identity_provider":    dataSourceCloudflareAccessIdentityProvider(),
				"cloudflare_account_roles":               dataSourceCloudflareAccountRoles(),
				"cloudflare_api_token_permission_groups": dataSourceCloudflareApiTokenPermissionGroups(),
				"cloudflare_devices":                     dataSourceCloudflareDevices(),
				"cloudflare_ip_ranges":                   dataSourceCloudflareIPRanges(),
				"cloudflare_origin_ca_root_certificate":  dataSourceCloudflareOriginCARootCertificate(),
				"cloudflare_waf_groups":                  dataSourceCloudflareWAFGroups(),
				"cloudflare_waf_packages":                dataSourceCloudflareWAFPackages(),
				"cloudflare_waf_rules":                   dataSourceCloudflareWAFRules(),
				"cloudflare_zone_dnssec":                 dataSourceCloudflareZoneDNSSEC(),
				"cloudflare_zone":                        dataSourceCloudflareZone(),
				"cloudflare_zones":                       dataSourceCloudflareZones(),
			},

			ResourcesMap: map[string]*schema.Resource{
				"cloudflare_access_application":                     resourceCloudflareAccessApplication(),
				"cloudflare_access_bookmark":                        resourceCloudflareAccessBookmark(),
				"cloudflare_access_ca_certificate":                  resourceCloudflareAccessCACertificate(),
				"cloudflare_access_group":                           resourceCloudflareAccessGroup(),
				"cloudflare_access_identity_provider":               resourceCloudflareAccessIdentityProvider(),
				"cloudflare_access_keys_configuration":              resourceCloudflareAccessKeysConfiguration(),
				"cloudflare_access_mutual_tls_certificate":          resourceCloudflareAccessMutualTLSCertificate(),
				"cloudflare_access_policy":                          resourceCloudflareAccessPolicy(),
				"cloudflare_access_rule":                            resourceCloudflareAccessRule(),
				"cloudflare_access_service_token":                   resourceCloudflareAccessServiceToken(),
				"cloudflare_account_member":                         resourceCloudflareAccountMember(),
				"cloudflare_api_token":                              resourceCloudflareApiToken(),
				"cloudflare_argo_tunnel":                            resourceCloudflareArgoTunnel(),
				"cloudflare_argo":                                   resourceCloudflareArgo(),
				"cloudflare_authenticated_origin_pulls_certificate": resourceCloudflareAuthenticatedOriginPullsCertificate(),
				"cloudflare_authenticated_origin_pulls":             resourceCloudflareAuthenticatedOriginPulls(),
				"cloudflare_byo_ip_prefix":                          resourceCloudflareBYOIPPrefix(),
				"cloudflare_certificate_pack":                       resourceCloudflareCertificatePack(),
				"cloudflare_custom_hostname_fallback_origin":        resourceCloudflareCustomHostnameFallbackOrigin(),
				"cloudflare_custom_hostname":                        resourceCloudflareCustomHostname(),
				"cloudflare_custom_pages":                           resourceCloudflareCustomPages(),
				"cloudflare_custom_ssl":                             resourceCloudflareCustomSsl(),
				"cloudflare_device_policy_certificates":             resourceCloudflareDevicePolicyCertificates(),
				"cloudflare_device_posture_integration":             resourceCloudflareDevicePostureIntegration(),
				"cloudflare_device_posture_rule":                    resourceCloudflareDevicePostureRule(),
				"cloudflare_email_routing_address":                  resourceCloudflareEmailRoutingAddress(),
				"cloudflare_email_routing_catch_all":                resourceCloudflareEmailRoutingCatchAll(),
				"cloudflare_email_routing_rule":                     resourceCloudflareEmailRoutingRule(),
				"cloudflare_email_routing_settings":                 resourceCloudflareEmailRoutingSettings(),
				"cloudflare_fallback_domain":                        resourceCloudflareFallbackDomain(),
				"cloudflare_filter":                                 resourceCloudflareFilter(),
				"cloudflare_firewall_rule":                          resourceCloudflareFirewallRule(),
				"cloudflare_gre_tunnel":                             resourceCloudflareGRETunnel(),
				"cloudflare_healthcheck":                            resourceCloudflareHealthcheck(),
				"cloudflare_ip_list":                                resourceCloudflareIPList(),
				"cloudflare_ipsec_tunnel":                           resourceCloudflareIPsecTunnel(),
				"cloudflare_list":                                   resourceCloudflareList(),
				"cloudflare_load_balancer_monitor":                  resourceCloudflareLoadBalancerMonitor(),
				"cloudflare_load_balancer_pool":                     resourceCloudflareLoadBalancerPool(),
				"cloudflare_load_balancer":                          resourceCloudflareLoadBalancer(),
				"cloudflare_logpull_retention":                      resourceCloudflareLogpullRetention(),
				"cloudflare_logpush_job":                            resourceCloudflareLogpushJob(),
				"cloudflare_logpush_ownership_challenge":            resourceCloudflareLogpushOwnershipChallenge(),
				"cloudflare_magic_firewall_ruleset":                 resourceCloudflareMagicFirewallRuleset(),
				"cloudflare_managed_headers":                        resourceCloudflareManagedHeaders(),
				"cloudflare_notification_policy_webhooks":           resourceCloudflareNotificationPolicyWebhooks(),
				"cloudflare_notification_policy":                    resourceCloudflareNotificationPolicy(),
				"cloudflare_origin_ca_certificate":                  resourceCloudflareOriginCACertificate(),
				"cloudflare_page_rule":                              resourceCloudflarePageRule(),
				"cloudflare_pages_domain":                           resourceCloudflarePagesDomain(),
				"cloudflare_pages_project":                          resourceCloudflarePagesProject(),
				"cloudflare_rate_limit":                             resourceCloudflareRateLimit(),
				"cloudflare_record":                                 resourceCloudflareRecord(),
				"cloudflare_ruleset":                                resourceCloudflareRuleset(),
				"cloudflare_spectrum_application":                   resourceCloudflareSpectrumApplication(),
				"cloudflare_split_tunnel":                           resourceCloudflareSplitTunnel(),
				"cloudflare_static_route":                           resourceCloudflareStaticRoute(),
				"cloudflare_teams_account":                          resourceCloudflareTeamsAccount(),
				"cloudflare_teams_list":                             resourceCloudflareTeamsList(),
				"cloudflare_teams_location":                         resourceCloudflareTeamsLocation(),
				"cloudflare_teams_proxy_endpoint":                   resourceCloudflareTeamsProxyEndpoint(),
<<<<<<< HEAD
				"cloudflare_tunnel_config":                          resourceCloudflareTunnelConfig(),
=======
				"cloudflare_teams_rule":                             resourceCloudflareTeamsRule(),
>>>>>>> d40c63ee
				"cloudflare_tunnel_route":                           resourceCloudflareTunnelRoute(),
				"cloudflare_tunnel_virtual_network":                 resourceCloudflareTunnelVirtualNetwork(),
				"cloudflare_waf_group":                              resourceCloudflareWAFGroup(),
				"cloudflare_waf_override":                           resourceCloudflareWAFOverride(),
				"cloudflare_waf_package":                            resourceCloudflareWAFPackage(),
				"cloudflare_waf_rule":                               resourceCloudflareWAFRule(),
				"cloudflare_waiting_room_event":                     resourceCloudflareWaitingRoomEvent(),
				"cloudflare_waiting_room":                           resourceCloudflareWaitingRoom(),
				"cloudflare_worker_cron_trigger":                    resourceCloudflareWorkerCronTrigger(),
				"cloudflare_worker_route":                           resourceCloudflareWorkerRoute(),
				"cloudflare_worker_script":                          resourceCloudflareWorkerScript(),
				"cloudflare_workers_kv_namespace":                   resourceCloudflareWorkersKVNamespace(),
				"cloudflare_workers_kv":                             resourceCloudflareWorkerKV(),
				"cloudflare_zone_cache_variants":                    resourceCloudflareZoneCacheVariants(),
				"cloudflare_zone_dnssec":                            resourceCloudflareZoneDNSSEC(),
				"cloudflare_zone_lockdown":                          resourceCloudflareZoneLockdown(),
				"cloudflare_zone_settings_override":                 resourceCloudflareZoneSettingsOverride(),
				"cloudflare_zone":                                   resourceCloudflareZone(),
			},
		}

		p.ConfigureContextFunc = configure(version, p)

		return p
	}
}

func configure(version string, p *schema.Provider) func(context.Context, *schema.ResourceData) (interface{}, diag.Diagnostics) {

	return func(ctx context.Context, d *schema.ResourceData) (interface{}, diag.Diagnostics) {
		var diags diag.Diagnostics

		baseURL := cloudflare.BaseURL(
			"https://" + d.Get("api_hostname").(string) + d.Get("api_base_path").(string),
		)
		limitOpt := cloudflare.UsingRateLimit(float64(d.Get("rps").(int)))
		retryOpt := cloudflare.UsingRetryPolicy(d.Get("retries").(int), d.Get("min_backoff").(int), d.Get("max_backoff").(int))
		options := []cloudflare.Option{limitOpt, retryOpt, baseURL}

		if d.Get("api_client_logging").(bool) {
			options = append(options, cloudflare.UsingLogger(log.New(os.Stderr, "", log.LstdFlags)))
		}

		c := cleanhttp.DefaultClient()
		c.Transport = logging.NewTransport("Cloudflare", c.Transport)
		options = append(options, cloudflare.HTTPClient(c))

		ua := fmt.Sprintf("terraform/%s terraform-plugin-sdk/%s terraform-provider-cloudflare/%s", p.TerraformVersion, meta.SDKVersionString(), version)
		options = append(options, cloudflare.UserAgent(ua))

		config := Config{Options: options}

		if v, ok := d.GetOk("api_token"); ok {
			config.APIToken = v.(string)
		} else if v, ok := d.GetOk("api_key"); ok {
			config.APIKey = v.(string)
			if v, ok = d.GetOk("email"); ok {
				config.Email = v.(string)
			} else {
				diags = append(diags, diag.Diagnostic{
					Severity: diag.Error,
					Summary:  "email is not set correctly",
				})

				return nil, diags
			}
		} else {
			diags = append(diags, diag.Diagnostic{
				Severity: diag.Error,
				Summary:  "credentials are not set correctly",
			})
			return nil, diags
		}

		if v, ok := d.GetOk("api_user_service_key"); ok {
			config.APIUserServiceKey = v.(string)
		}

		client, err := config.Client()
		if err != nil {
			return nil, diag.FromErr(err)
		}

		if accountID, ok := d.GetOk("account_id"); ok {
			tflog.Info(ctx, fmt.Sprintf("using specified account id %s in Cloudflare provider", accountID.(string)))
			options = append(options, cloudflare.UsingAccount(accountID.(string)))
		} else {
			return client, diag.FromErr(err)
		}

		config.Options = options

		client, err = config.Client()
		if err != nil {
			return nil, diag.FromErr(err)
		}

		return client, nil
	}
}<|MERGE_RESOLUTION|>--- conflicted
+++ resolved
@@ -246,11 +246,8 @@
 				"cloudflare_teams_list":                             resourceCloudflareTeamsList(),
 				"cloudflare_teams_location":                         resourceCloudflareTeamsLocation(),
 				"cloudflare_teams_proxy_endpoint":                   resourceCloudflareTeamsProxyEndpoint(),
-<<<<<<< HEAD
 				"cloudflare_tunnel_config":                          resourceCloudflareTunnelConfig(),
-=======
 				"cloudflare_teams_rule":                             resourceCloudflareTeamsRule(),
->>>>>>> d40c63ee
 				"cloudflare_tunnel_route":                           resourceCloudflareTunnelRoute(),
 				"cloudflare_tunnel_virtual_network":                 resourceCloudflareTunnelVirtualNetwork(),
 				"cloudflare_waf_group":                              resourceCloudflareWAFGroup(),
