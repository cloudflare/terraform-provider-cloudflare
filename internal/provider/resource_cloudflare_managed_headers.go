--- conflicted
+++ resolved
@@ -33,13 +33,11 @@
 func resourceCloudflareManagedHeadersRead(ctx context.Context, d *schema.ResourceData, meta interface{}) diag.Diagnostics {
 	client := meta.(*cloudflare.API)
 	zoneID := d.Get("zone_id").(string)
-<<<<<<< HEAD
+  
 	headers, err := client.ListZoneManagedHeaders(ctx, client.ZoneIdentifier(zoneID), cloudflare.ListManagedHeadersParams{
 		Status: "enabled",
 	})
-=======
-	headers, err := client.ListZoneManagedHeaders(ctx, cloudflare.ZoneIdentifier(zoneID), cloudflare.ListManagedHeadersParams{})
->>>>>>> 00ee9858
+  
 	if err != nil {
 		return diag.FromErr(fmt.Errorf("error reading managed headers: %w", err))
 	}
@@ -137,13 +135,10 @@
 	client := meta.(*cloudflare.API)
 	zoneID := d.Get("zone_id").(string)
 
-<<<<<<< HEAD
-	headers, err := client.ListZoneManagedHeaders(ctx, client.ZoneIdentifier(zoneID), cloudflare.ListManagedHeadersParams{
+  headers, err := client.ListZoneManagedHeaders(ctx, client.ZoneIdentifier(zoneID), cloudflare.ListManagedHeadersParams{
 		Status: "enabled",
 	})
-=======
-	headers, err := client.ListZoneManagedHeaders(ctx, cloudflare.ZoneIdentifier(zoneID), cloudflare.ListManagedHeadersParams{})
->>>>>>> 00ee9858
+
 	if err != nil {
 		return diag.FromErr(fmt.Errorf("error reading managed headers: %w", err))
 	}
