package provider

import (
	"fmt"
	"time"

	"github.com/cloudflare/cloudflare-go"
	"github.com/hashicorp/terraform-plugin-sdk/v2/helper/schema"
	"github.com/hashicorp/terraform-plugin-sdk/v2/helper/validation"
	"github.com/pkg/errors"
)

func resourceCloudflareAccessApplicationSchema() map[string]*schema.Schema {
	return map[string]*schema.Schema{
		"account_id": {
			Description:   "The account identifier to target for the resource.",
			Type:          schema.TypeString,
			Optional:      true,
			Computed:      true,
			ConflictsWith: []string{"zone_id"},
		},
		"zone_id": {
			Description:   "The zone identifier to target for the resource.",
			Type:          schema.TypeString,
			Optional:      true,
			Computed:      true,
			ConflictsWith: []string{"account_id"},
		},
		"aud": {
			Type:        schema.TypeString,
			Computed:    true,
			Description: "Application Audience (AUD) Tag of the application.",
		},
		"name": {
			Type:        schema.TypeString,
			Required:    true,
			Description: "Friendly name of the Access Application.",
		},
		"domain": {
			Type:        schema.TypeString,
			Optional:    true,
			Computed:    true,
			Description: "The complete URL of the asset you wish to put Cloudflare Access in front of. Can include subdomains or paths. Or both.",
		},
		"type": {
			Type:         schema.TypeString,
			Optional:     true,
			Default:      "self_hosted",
<<<<<<< HEAD
			ValidateFunc: validation.StringInSlice([]string{"self_hosted", "saas", "ssh", "vnc", "bookmark", "private_ip"}, false),
			Description:  fmt.Sprintf("The application type. %s", renderAvailableDocumentationValuesStringSlice([]string{"self_hosted", "saas", "ssh", "vnc", "bookmark", "private_ip"})),
=======
			ValidateFunc: validation.StringInSlice([]string{"app_launcher", "bookmark", "biso", "dash_sso", "saas", "self_hosted", "ssh", "vnc", "warp"}, false),
			Description:  fmt.Sprintf("The application type. %s", renderAvailableDocumentationValuesStringSlice([]string{"app_launcher", "bookmark", "biso", "dash_sso", "saas", "self_hosted", "ssh", "vnc", "warp"})),
>>>>>>> 72ed249e
		},
		"session_duration": {
			Type:     schema.TypeString,
			Optional: true,
			Default:  "24h",
			ValidateFunc: func(val interface{}, key string) (warns []string, errs []error) {
				v := val.(string)
				_, err := time.ParseDuration(v)
				if err != nil {
					errs = append(errs, fmt.Errorf(`%q only supports "ns", "us" (or "µs"), "ms", "s", "m", or "h" as valid units`, key))
				}
				return
			},
			Description: "How often a user will be forced to re-authorise. Must be in the format `48h` or `2h45m`",
		},
		"cors_headers": {
			Type:        schema.TypeList,
			Optional:    true,
			Description: "CORS configuration for the Access Application. See below for reference structure.",
			Elem: &schema.Resource{
				Schema: map[string]*schema.Schema{
					"allowed_methods": {
						Type:     schema.TypeSet,
						Optional: true,
						Elem: &schema.Schema{
							Type: schema.TypeString,
						},
						Description: "List of methods to expose via CORS.",
					},
					"allowed_origins": {
						Type:     schema.TypeSet,
						Optional: true,
						Elem: &schema.Schema{
							Type: schema.TypeString,
						},
						Description: "List of origins permitted to make CORS requests.",
					},
					"allowed_headers": {
						Type:     schema.TypeSet,
						Optional: true,
						Elem: &schema.Schema{
							Type: schema.TypeString,
						},
						Description: "List of HTTP headers to expose via CORS.",
					},
					"allow_all_methods": {
						Type:        schema.TypeBool,
						Optional:    true,
						Description: "Value to determine whether all methods are exposed.",
					},
					"allow_all_origins": {
						Type:        schema.TypeBool,
						Optional:    true,
						Description: "Value to determine whether all origins are permitted to make CORS requests.",
					},
					"allow_all_headers": {
						Type:        schema.TypeBool,
						Optional:    true,
						Description: "Value to determine whether all HTTP headers are exposed.",
					},
					"allow_credentials": {
						Type:        schema.TypeBool,
						Optional:    true,
						Description: "Value to determine if credentials (cookies, authorization headers, or TLS client certificates) are included with requests.",
					},
					"max_age": {
						Type:         schema.TypeInt,
						Optional:     true,
						ValidateFunc: validation.IntBetween(-1, 86400),
						Description:  "The maximum time a preflight request will be cached.",
					},
				},
			},
		},
		"saas_app": {
			Type:        schema.TypeList,
			Optional:    true,
			MaxItems:    1,
			Description: "SaaS configuration for the Access Application.",
			Elem: &schema.Resource{
				Schema: map[string]*schema.Schema{
					"sp_entity_id": {
						Type:        schema.TypeString,
						Required:    true,
						Description: "A globally unique name for an identity or service provider.",
					},
					"consumer_service_url": {
						Type:        schema.TypeString,
						Required:    true,
						Description: "The service provider's endpoint that is responsible for receiving and parsing a SAML assertion.",
					},
					"name_id_format": {
						Type:         schema.TypeString,
						Optional:     true,
						Default:      "email",
						ValidateFunc: validation.StringInSlice([]string{"email", "id"}, false),
						Description:  "The format of the name identifier sent to the SaaS application.",
					},
				},
			},
		},
		"auto_redirect_to_identity": {
			Type:        schema.TypeBool,
			Optional:    true,
			Default:     false,
			Description: "Option to skip identity provider selection if only one is configured in `allowed_idps`.",
		},
		"enable_binding_cookie": {
			Type:        schema.TypeBool,
			Optional:    true,
			Default:     false,
			Description: "Option to provide increased security against compromised authorization tokens and CSRF attacks by requiring an additional \"binding\" cookie on requests.",
		},
		"allowed_idps": {
			Type:     schema.TypeList,
			Optional: true,
			Elem: &schema.Schema{
				Type: schema.TypeString,
			},
			Description: "The identity providers selected for the application.",
		},
		"custom_deny_message": {
			Type:        schema.TypeString,
			Optional:    true,
			Description: "Option that returns a custom error message when a user is denied access to the application.",
		},
		"custom_deny_url": {
			Type:        schema.TypeString,
			Optional:    true,
			Description: "Option that redirects to a custom URL when a user is denied access to the application.",
		},
		"http_only_cookie_attribute": {
			Type:        schema.TypeBool,
			Optional:    true,
			Description: "Option to add the `HttpOnly` cookie flag to access tokens.",
		},
		"same_site_cookie_attribute": {
			Type:         schema.TypeString,
			Optional:     true,
			ValidateFunc: validation.StringInSlice([]string{"none", "lax", "strict"}, false),
			Description:  fmt.Sprintf("Defines the same-site cookie setting for access tokens. %s", renderAvailableDocumentationValuesStringSlice(([]string{"none", "lax", "strict"}))),
		},
		"logo_url": {
			Type:        schema.TypeString,
			Optional:    true,
			Description: "Image URL for the logo shown in the app launcher dashboard.",
		},
		"skip_interstitial": {
			Type:        schema.TypeBool,
			Optional:    true,
			Default:     false,
			Description: "Option to skip the authorization interstitial when using the CLI.",
		},
		"app_launcher_visible": {
			Type:        schema.TypeBool,
			Optional:    true,
			Default:     true,
			Description: "Option to show/hide applications in App Launcher.",
		},
		"service_auth_401_redirect": {
			Type:        schema.TypeBool,
			Optional:    true,
			Default:     false,
			Description: "Option to return a 401 status code in service authentication rules on failed requests.",
		},
		"private_address": {
			Type:         schema.TypeString,
			Optional:     true,
			ValidateFunc: validation.IsIPv4Address,
			Description:  fmt.Sprintf("private_address"),
		},
	}
}

func convertCORSSchemaToStruct(d *schema.ResourceData) (*cloudflare.AccessApplicationCorsHeaders, error) {
	CORSConfig := cloudflare.AccessApplicationCorsHeaders{}

	if _, ok := d.GetOk("cors_headers"); ok {
		if allowedMethods, ok := d.GetOk("cors_headers.0.allowed_methods"); ok {
			CORSConfig.AllowedMethods = expandInterfaceToStringList(allowedMethods.(*schema.Set).List())
		}

		if allowedHeaders, ok := d.GetOk("cors_headers.0.allowed_headers"); ok {
			CORSConfig.AllowedHeaders = expandInterfaceToStringList(allowedHeaders.(*schema.Set).List())
		}

		if allowedOrigins, ok := d.GetOk("cors_headers.0.allowed_origins"); ok {
			CORSConfig.AllowedOrigins = expandInterfaceToStringList(allowedOrigins.(*schema.Set).List())
		}

		CORSConfig.AllowAllMethods = d.Get("cors_headers.0.allow_all_methods").(bool)
		CORSConfig.AllowAllHeaders = d.Get("cors_headers.0.allow_all_headers").(bool)
		CORSConfig.AllowAllOrigins = d.Get("cors_headers.0.allow_all_origins").(bool)
		CORSConfig.AllowCredentials = d.Get("cors_headers.0.allow_credentials").(bool)
		CORSConfig.MaxAge = d.Get("cors_headers.0.max_age").(int)

		// Prevent misconfigurations of CORS when `Access-Control-Allow-Origin` is
		// a wildcard (aka all origins) and using credentials.
		// See https://developer.mozilla.org/en-US/docs/Web/HTTP/CORS/Errors/CORSNotSupportingCredentials
		if CORSConfig.AllowCredentials {
			if contains(CORSConfig.AllowedOrigins, "*") || CORSConfig.AllowAllOrigins {
				return nil, errors.New("CORS credentials are not permitted when all origins are allowed")
			}
		}

		// Ensure that should someone forget to set allowed methods (either
		// individually or *), we throw an error to prevent getting into an
		// unrecoverable state.
		if CORSConfig.AllowAllOrigins || len(CORSConfig.AllowedOrigins) > 1 {
			if CORSConfig.AllowAllMethods == false && len(CORSConfig.AllowedMethods) == 0 {
				return nil, errors.New("must set allowed_methods or allow_all_methods")
			}
		}

		// Ensure that should someone forget to set allowed origins (either
		// individually or *), we throw an error to prevent getting into an
		// unrecoverable state.
		if CORSConfig.AllowAllMethods || len(CORSConfig.AllowedMethods) > 1 {
			if CORSConfig.AllowAllOrigins == false && len(CORSConfig.AllowedOrigins) == 0 {
				return nil, errors.New("must set allowed_origins or allow_all_origins")
			}
		}
	}

	return &CORSConfig, nil
}

func convertCORSStructToSchema(d *schema.ResourceData, headers *cloudflare.AccessApplicationCorsHeaders) []interface{} {
	if _, ok := d.GetOk("cors_headers"); !ok {
		return []interface{}{}
	}

	m := map[string]interface{}{
		"allow_all_methods": headers.AllowAllMethods,
		"allow_all_headers": headers.AllowAllHeaders,
		"allow_all_origins": headers.AllowAllOrigins,
		"allow_credentials": headers.AllowCredentials,
		"max_age":           headers.MaxAge,
	}

	m["allowed_methods"] = flattenStringList(headers.AllowedMethods)
	m["allowed_headers"] = flattenStringList(headers.AllowedHeaders)
	m["allowed_origins"] = flattenStringList(headers.AllowedOrigins)

	return []interface{}{m}
}

func convertSaasSchemaToStruct(d *schema.ResourceData) *cloudflare.SaasApplication {
	SaasConfig := cloudflare.SaasApplication{}
	if _, ok := d.GetOk("saas_app"); ok {
		SaasConfig.SPEntityID = d.Get("saas_app.0.sp_entity_id").(string)
		SaasConfig.ConsumerServiceUrl = d.Get("saas_app.0.consumer_service_url").(string)
		SaasConfig.NameIDFormat = d.Get("saas_app.0.name_id_format").(string)
	}

	return &SaasConfig
}

func convertSaasStructToSchema(d *schema.ResourceData, app *cloudflare.SaasApplication) []interface{} {
	if _, ok := d.GetOk("saas_app"); !ok {
		return []interface{}{}
	}

	m := map[string]interface{}{
		"sp_entity_id":         app.SPEntityID,
		"consumer_service_url": app.ConsumerServiceUrl,
		"name_id_format":       app.NameIDFormat,
	}

	return []interface{}{m}
}<|MERGE_RESOLUTION|>--- conflicted
+++ resolved
@@ -46,13 +46,8 @@
 			Type:         schema.TypeString,
 			Optional:     true,
 			Default:      "self_hosted",
-<<<<<<< HEAD
-			ValidateFunc: validation.StringInSlice([]string{"self_hosted", "saas", "ssh", "vnc", "bookmark", "private_ip"}, false),
-			Description:  fmt.Sprintf("The application type. %s", renderAvailableDocumentationValuesStringSlice([]string{"self_hosted", "saas", "ssh", "vnc", "bookmark", "private_ip"})),
-=======
-			ValidateFunc: validation.StringInSlice([]string{"app_launcher", "bookmark", "biso", "dash_sso", "saas", "self_hosted", "ssh", "vnc", "warp"}, false),
-			Description:  fmt.Sprintf("The application type. %s", renderAvailableDocumentationValuesStringSlice([]string{"app_launcher", "bookmark", "biso", "dash_sso", "saas", "self_hosted", "ssh", "vnc", "warp"})),
->>>>>>> 72ed249e
+			ValidateFunc: validation.StringInSlice([]string{"app_launcher", "bookmark", "biso", "dash_sso", "private_ip", "saas", "self_hosted", "ssh", "vnc", "warp"}, false),
+			Description:  fmt.Sprintf("The application type. %s", renderAvailableDocumentationValuesStringSlice([]string{"app_launcher", "bookmark", "biso", "dash_sso", "private_ip", "saas", "self_hosted", "ssh", "vnc", "warp"})),
 		},
 		"session_duration": {
 			Type:     schema.TypeString,
