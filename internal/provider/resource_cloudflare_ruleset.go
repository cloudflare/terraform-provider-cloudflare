package provider

import (
	"context"
	"fmt"
	"log"
	"reflect"
	"regexp"
	"sort"
	"strings"

	"github.com/cloudflare/cloudflare-go"
	"github.com/hashicorp/terraform-plugin-sdk/v2/diag"
	"github.com/hashicorp/terraform-plugin-sdk/v2/helper/schema"
	"github.com/pkg/errors"
)

const (
	accountLevelRulesetDeleteURL = "https://api.cloudflare.com/#account-rulesets-delete-account-ruleset"
	zoneLevelRulesetDeleteURL    = "https://api.cloudflare.com/#zone-rulesets-delete-zone-ruleset"
	duplicateRulesetError        = "failed to create ruleset %q as a similar configuration with rules already exists and overwriting will have unintended consequences. If you are migrating from the Dashboard, you will need to first remove the existing rules otherwise you can remove the existing phase yourself using the API (%s)."
)

func resourceCloudflareRuleset() *schema.Resource {
	return &schema.Resource{
		Schema:        resourceCloudflareRulesetSchema(),
		CreateContext: resourceCloudflareRulesetCreate,
		ReadContext:   resourceCloudflareRulesetRead,
		UpdateContext: resourceCloudflareRulesetUpdate,
		DeleteContext: resourceCloudflareRulesetDelete,
		Importer: &schema.ResourceImporter{
			StateContext: resourceCloudflareRulesetImport,
		},
		SchemaVersion: 1,
		StateUpgraders: []schema.StateUpgrader{
			{
				Type:    resourceCloudflareRulesetSchemaV0().CoreConfigSchema().ImpliedType(),
				Upgrade: resourceCloudflareRulesetStateUpgradeV0ToV1,
				Version: 0,
			},
		},
		Description: `
The [Cloudflare Ruleset Engine](https://developers.cloudflare.com/firewall/cf-rulesets)
allows you to create and deploy rules and rulesets.
The engine syntax, inspired by the Wireshark Display Filter language, is the
same syntax used in custom Firewall Rules. Cloudflare uses the Ruleset Engine
in different products, allowing you to configure several products using the same
basic syntax.
<<<<<<< HEAD

~> **NOTE:** ` + "`enabled`" + ` has been immediately deprecated in favour of
` + "`status`" + `. You should swap over to ensure that your configuration doesn't
have inconsistent operations and inadvertently disable rulesets.
=======
>>>>>>> daba7ace
`,
	}
}

func resourceCloudflareRulesetCreate(ctx context.Context, d *schema.ResourceData, meta interface{}) diag.Diagnostics {
	client := meta.(*cloudflare.API)
	accountID := d.Get("account_id").(string)
	zoneID := d.Get("zone_id").(string)
	rulesetPhase := d.Get("phase").(string)

	var ruleset cloudflare.Ruleset
	var sempahoreErr error
	if accountID != "" {
		ruleset, sempahoreErr = client.GetAccountRulesetPhase(ctx, accountID, rulesetPhase)
	} else {
		ruleset, sempahoreErr = client.GetZoneRulesetPhase(ctx, zoneID, rulesetPhase)
	}

	if len(ruleset.Rules) > 0 {
		deleteRulesetURL := accountLevelRulesetDeleteURL
		if accountID == "" {
			deleteRulesetURL = zoneLevelRulesetDeleteURL
		}
		return diag.FromErr(fmt.Errorf(duplicateRulesetError, rulesetPhase, deleteRulesetURL))
	}

	rulesetName := d.Get("name").(string)
	rulesetDescription := d.Get("description").(string)
	rulesetKind := d.Get("kind").(string)
	rs := cloudflare.Ruleset{
		Name:        rulesetName,
		Description: rulesetDescription,
		Kind:        rulesetKind,
		Phase:       rulesetPhase,
	}

	rules, err := buildRulesetRulesFromResource(d)
	if err != nil {
		return diag.FromErr(fmt.Errorf("error building ruleset rules from resource: %w", err))
	}

	if len(rules) > 0 {
		rs.Rules = rules
	}

	if sempahoreErr == nil && len(ruleset.Rules) == 0 && ruleset.Description == "" {
		log.Print("[DEBUG] default ruleset created by the UI with empty rules found, recreating from scratch")
		var deleteRulesetErr error
		if accountID != "" {
			deleteRulesetErr = client.DeleteAccountRuleset(ctx, accountID, ruleset.ID)
		} else {
			deleteRulesetErr = client.DeleteZoneRuleset(ctx, zoneID, ruleset.ID)
		}

		if deleteRulesetErr != nil {
			return diag.FromErr(fmt.Errorf("failed to delete ruleset: %w", deleteRulesetErr))
		}
	}

	var rulesetCreateErr error
	if accountID != "" {
		ruleset, rulesetCreateErr = client.CreateAccountRuleset(ctx, accountID, rs)
	} else {
		ruleset, rulesetCreateErr = client.CreateZoneRuleset(ctx, zoneID, rs)
	}

	if rulesetCreateErr != nil {
		return diag.FromErr(fmt.Errorf("error creating ruleset %s: %w", rulesetName, rulesetCreateErr))
	}

	rulesetEntryPoint := cloudflare.Ruleset{
		Description: rulesetDescription,
		Rules:       rules,
	}

	// For "custom" rulesets, we don't send a follow up PUT it to the entrypoint
	// endpoint.
	if rulesetKind != string(cloudflare.RulesetKindCustom) {
		if accountID != "" {
			_, err = client.UpdateAccountRulesetPhase(ctx, accountID, rulesetPhase, rulesetEntryPoint)
		} else {
			_, err = client.UpdateZoneRulesetPhase(ctx, zoneID, rulesetPhase, rulesetEntryPoint)
		}

		if err != nil {
			return diag.FromErr(fmt.Errorf("error updating ruleset phase entrypoint %s: %w", rulesetName, err))
		}
	}

	d.SetId(ruleset.ID)

	return resourceCloudflareRulesetRead(ctx, d, meta)
}

func resourceCloudflareRulesetImport(ctx context.Context, d *schema.ResourceData, meta interface{}) ([]*schema.ResourceData, error) {
	return nil, errors.New("Import is not yet supported for Rulesets")
}

func resourceCloudflareRulesetRead(ctx context.Context, d *schema.ResourceData, meta interface{}) diag.Diagnostics {
	client := meta.(*cloudflare.API)
	accountID := d.Get("account_id").(string)
	zoneID := d.Get("zone_id").(string)

	var ruleset cloudflare.Ruleset
	var err error

	if accountID != "" {
		ruleset, err = client.GetAccountRuleset(ctx, accountID, d.Id())
	} else {
		ruleset, err = client.GetZoneRuleset(ctx, zoneID, d.Id())
	}

	if err != nil {
		if strings.Contains(err.Error(), "could not find ruleset") {
			log.Printf("[INFO] Ruleset %s no longer exists", d.Id())
			d.SetId("")
			return nil
		}
		return diag.FromErr(fmt.Errorf("error reading ruleset ID %q: %w", d.Id(), err))
	}

	d.Set("name", ruleset.Name)
	d.Set("description", ruleset.Description)

	if err := d.Set("rules", buildStateFromRulesetRules(ruleset.Rules)); err != nil {
		return diag.FromErr(err)
	}

	return nil
}

func resourceCloudflareRulesetUpdate(ctx context.Context, d *schema.ResourceData, meta interface{}) diag.Diagnostics {
	client := meta.(*cloudflare.API)
	accountID := d.Get("account_id").(string)
	zoneID := d.Get("zone_id").(string)

	rules, err := buildRulesetRulesFromResource(d)
	if err != nil {
		return diag.FromErr(fmt.Errorf("error building ruleset from resource: %w", err))
	}

	description := d.Get("description").(string)
	if accountID != "" {
		_, err = client.UpdateAccountRuleset(ctx, accountID, d.Id(), description, rules)
	} else {
		_, err = client.UpdateZoneRuleset(ctx, zoneID, d.Id(), description, rules)
	}

	if err != nil {
		return diag.FromErr(fmt.Errorf("error updating ruleset with ID %q: %w", d.Id(), err))
	}

	return resourceCloudflareRulesetRead(ctx, d, meta)
}

func resourceCloudflareRulesetDelete(ctx context.Context, d *schema.ResourceData, meta interface{}) diag.Diagnostics {
	client := meta.(*cloudflare.API)
	accountID := d.Get("account_id").(string)
	zoneID := d.Get("zone_id").(string)
	var err error

	if accountID != "" {
		err = client.DeleteAccountRuleset(ctx, accountID, d.Id())
	} else {
		err = client.DeleteZoneRuleset(ctx, zoneID, d.Id())
	}

	if err != nil {
		return diag.FromErr(fmt.Errorf("error deleting ruleset with ID %q: %w", d.Id(), err))
	}

	return nil
}

// buildStateFromRulesetRules receives the current ruleset rules and returns an
// interface for the state file.
func buildStateFromRulesetRules(rules []cloudflare.RulesetRule) interface{} {
	var rulesData []map[string]interface{}
	for _, r := range rules {
		rule := map[string]interface{}{
			"id":         r.ID,
			"expression": r.Expression,
			"action":     r.Action,
			"enabled":    r.Enabled,
		}

		if r.Description != "" {
			rule["description"] = r.Description
		}

		if !reflect.ValueOf(r.ActionParameters).IsNil() {
			var (
				actionParameters       []map[string]interface{}
				overrides              []map[string]interface{}
				idBasedOverrides       []map[string]interface{}
				categoryBasedOverrides []map[string]interface{}
				headers                []map[string]interface{}
				uri                    []map[string]interface{}
				matchedData            []map[string]interface{}
				response               []map[string]interface{}
				origin                 []map[string]interface{}
				requestFields          []string
				responseFields         []string
				cookieFields           []string
			)
			actionParameterRules := make(map[string]string)

			if !reflect.ValueOf(r.ActionParameters.Overrides).IsNil() {
				for _, overrideRule := range r.ActionParameters.Overrides.Rules {
					idBasedOverrides = append(idBasedOverrides, map[string]interface{}{
						"id":                overrideRule.ID,
						"action":            overrideRule.Action,
						"status":            apiEnabledToStatusFieldConversion(overrideRule.Enabled),
						"score_threshold":   overrideRule.ScoreThreshold,
						"sensitivity_level": overrideRule.SensitivityLevel,
					})
				}

				for _, overrideRule := range r.ActionParameters.Overrides.Categories {
					categoryBasedOverrides = append(categoryBasedOverrides, map[string]interface{}{
						"category": overrideRule.Category,
						"action":   overrideRule.Action,
						"status":   apiEnabledToStatusFieldConversion(overrideRule.Enabled),
					})
				}

				overrides = append(overrides, map[string]interface{}{
					"categories": categoryBasedOverrides,
					"rules":      idBasedOverrides,
					"status":     apiEnabledToStatusFieldConversion(r.ActionParameters.Overrides.Enabled),
					"action":     r.ActionParameters.Overrides.Action,
				})
			}

			if !reflect.ValueOf(r.ActionParameters.Headers).IsNil() {
				sortedHeaders := make([]string, 0, len(r.ActionParameters.Headers))
				for headerName := range r.ActionParameters.Headers {
					sortedHeaders = append(sortedHeaders, headerName)
				}
				sort.Strings(sortedHeaders)

				for _, headerName := range sortedHeaders {
					headers = append(headers, map[string]interface{}{
						"name":       headerName,
						"value":      r.ActionParameters.Headers[headerName].Value,
						"expression": r.ActionParameters.Headers[headerName].Expression,
						"operation":  r.ActionParameters.Headers[headerName].Operation,
					})
				}
			}

			if !reflect.ValueOf(r.ActionParameters.URI).IsNil() {
				var query []map[string]interface{}
				var path []map[string]interface{}
				originValue := false
				if r.ActionParameters.URI.Origin {
					originValue = true
				}

				if !reflect.ValueOf(r.ActionParameters.URI.Query).IsNil() {
					query = append(query, map[string]interface{}{
						"value":      r.ActionParameters.URI.Query.Value,
						"expression": r.ActionParameters.URI.Query.Expression,
					})
				}

				if !reflect.ValueOf(r.ActionParameters.URI.Path).IsNil() {
					path = append(path, map[string]interface{}{
						"value":      r.ActionParameters.URI.Path.Value,
						"expression": r.ActionParameters.URI.Path.Expression,
					})
				}

				uri = append(uri, map[string]interface{}{
					"origin": originValue,
					"query":  query,
					"path":   path,
				})
			}

			if !reflect.ValueOf(r.ActionParameters.MatchedData).IsNil() {
				matchedData = append(matchedData, map[string]interface{}{
					"public_key": r.ActionParameters.MatchedData.PublicKey,
				})
			}

			if !reflect.ValueOf(r.ActionParameters.Rules).IsNil() {
				for k, v := range r.ActionParameters.Rules {
					actionParameterRules[k] = strings.Join(v, ",")
				}
			}

			if !reflect.ValueOf(r.ActionParameters.Response).IsNil() {
				response = append(response, map[string]interface{}{
					"status_code":  r.ActionParameters.Response.StatusCode,
					"content_type": r.ActionParameters.Response.ContentType,
					"content":      r.ActionParameters.Response.Content,
				})
			}

			if !reflect.ValueOf(r.ActionParameters.Origin).IsNil() {
				origin = append(origin, map[string]interface{}{
					"host": r.ActionParameters.Origin.Host,
					"port": r.ActionParameters.Origin.Port,
				})
			}

			if !reflect.ValueOf(r.ActionParameters.RequestFields).IsNil() {
				requestFields = make([]string, 0)
				for _, v := range r.ActionParameters.RequestFields {
					requestFields = append(requestFields, v.Name)
				}
			}

			if !reflect.ValueOf(r.ActionParameters.ResponseFields).IsNil() {
				responseFields = make([]string, 0)
				for _, v := range r.ActionParameters.ResponseFields {
					responseFields = append(responseFields, v.Name)
				}
			}

			if !reflect.ValueOf(r.ActionParameters.CookieFields).IsNil() {
				cookieFields = make([]string, 0)
				for _, v := range r.ActionParameters.CookieFields {
					cookieFields = append(cookieFields, v.Name)
				}
			}

			actionParameters = append(actionParameters, map[string]interface{}{
				"id":              r.ActionParameters.ID,
				"increment":       r.ActionParameters.Increment,
				"headers":         headers,
				"overrides":       overrides,
				"products":        r.ActionParameters.Products,
				"phases":          r.ActionParameters.Phases,
				"ruleset":         r.ActionParameters.Ruleset,
				"rulesets":        r.ActionParameters.Rulesets,
				"rules":           actionParameterRules,
				"uri":             uri,
				"matched_data":    matchedData,
				"response":        response,
				"version":         r.ActionParameters.Version,
				"host_header":     r.ActionParameters.HostHeader,
				"origin":          origin,
				"request_fields":  requestFields,
				"response_fields": responseFields,
				"cookie_fields":   cookieFields,
			})

			rule["action_parameters"] = actionParameters
		}

		if !reflect.ValueOf(r.RateLimit).IsNil() {
			var rateLimit []map[string]interface{}

			rateLimit = append(rateLimit, map[string]interface{}{
				"characteristics":     r.RateLimit.Characteristics,
				"period":              r.RateLimit.Period,
				"requests_per_period": r.RateLimit.RequestsPerPeriod,
				"mitigation_timeout":  r.RateLimit.MitigationTimeout,
				"counting_expression": r.RateLimit.CountingExpression,
				"requests_to_origin":  r.RateLimit.RequestsToOrigin,
			})

			rule["ratelimit"] = rateLimit
		}

		if !reflect.ValueOf(r.ExposedCredentialCheck).IsNil() {
			var exposedCredentialCheck []map[string]interface{}

			exposedCredentialCheck = append(exposedCredentialCheck, map[string]interface{}{
				"username_expression": r.ExposedCredentialCheck.UsernameExpression,
				"password_expression": r.ExposedCredentialCheck.PasswordExpression,
			})

			rule["exposed_credential_check"] = exposedCredentialCheck
		}

		if !reflect.ValueOf(r.Logging).IsNil() {
			var logging []map[string]interface{}

			logging = append(logging, map[string]interface{}{
				"status": apiEnabledToStatusFieldConversion(r.Logging.Enabled),
			})

			rule["logging"] = logging
		}

		rulesData = append(rulesData, rule)
	}

	return rulesData
}

// receives the resource config and builds a ruleset rule array.
func buildRulesetRulesFromResource(d *schema.ResourceData) ([]cloudflare.RulesetRule, error) {
	var rulesetRules []cloudflare.RulesetRule

	rules, ok := d.Get("rules").([]interface{})
	if !ok {
		return nil, errors.New("unable to create interface array type assertion")
	}

	for rulesCounter, v := range rules {
		var rule cloudflare.RulesetRule

		resourceRule, ok := v.(map[string]interface{})
		if !ok {
			return nil, errors.New("unable to create interface map type assertion for rule")
		}

		if len(resourceRule["action_parameters"].([]interface{})) > 0 {
			rule.ActionParameters = &cloudflare.RulesetRuleActionParameters{}
			for _, parameter := range resourceRule["action_parameters"].([]interface{}) {
				for pKey, pValue := range parameter.(map[string]interface{}) {
					switch pKey {
					case "id":
						rule.ActionParameters.ID = pValue.(string)
					case "version":
						if rule.ActionParameters.Version != "" {
							rule.ActionParameters.Version = pValue.(string)
						}
					case "products":
						var products []string
						for _, product := range pValue.(*schema.Set).List() {
							products = append(products, product.(string))
						}

						if len(products) > 0 {
							rule.ActionParameters.Products = products
						}
					case "phases":
						var phases []string
						for _, phase := range pValue.(*schema.Set).List() {
							phases = append(phases, phase.(string))
						}

						if len(phases) > 0 {
							rule.ActionParameters.Phases = phases
						}
					case "ruleset":
						rule.ActionParameters.Ruleset = pValue.(string)
					case "rulesets":
						var rulesetsValues []string
						for _, v := range pValue.(*schema.Set).List() {
							rulesetsValues = append(rulesetsValues, v.(string))
						}
						rule.ActionParameters.Rulesets = rulesetsValues
					case "rules":
						apRules := make(map[string][]string)
						for name, data := range pValue.(map[string]interface{}) {
							// regex (not string.Split) needs to be used here to account for
							// whitespace from the end user in the map value.
							split := regexp.MustCompile("\\s*,\\s*").Split(data.(string), -1)
							ruleValues := []string{}

							for i := range split {
								ruleValues = append(ruleValues, split[i])
							}

							apRules[name] = ruleValues
						}

						rule.ActionParameters.Rules = apRules
					case "increment":
						rule.ActionParameters.Increment = pValue.(int)
					case "overrides":
						var overrideConfiguration cloudflare.RulesetRuleActionParametersOverrides
						var categories []cloudflare.RulesetRuleActionParametersCategories
						var rules []cloudflare.RulesetRuleActionParametersRules

						for overrideCounter, overrideParamValue := range pValue.([]interface{}) {
							if value, ok := d.GetOk(fmt.Sprintf("rules.%d.action_parameters.0.overrides.%d.status", rulesCounter, overrideCounter)); ok {
								if value.(string) != "" {
									overrideConfiguration.Enabled = statusToAPIEnabledFieldConversion(value.(string))
								}
							}

							if val, ok := overrideParamValue.(map[string]interface{})["action"]; ok {
								overrideConfiguration.Action = val.(string)
							}

							// Category based overrides
							if val, ok := overrideParamValue.(map[string]interface{})["categories"]; ok {
								for categoryCounter, category := range val.([]interface{}) {
									cData := category.(map[string]interface{})
									categoryOverride := cloudflare.RulesetRuleActionParametersCategories{
										Category: cData["category"].(string),
										Action:   cData["action"].(string),
									}

									if value, ok := d.GetOk(fmt.Sprintf("rules.%d.action_parameters.0.overrides.%d.categories.%d.status", rulesCounter, overrideCounter, categoryCounter)); ok {
										if value != "" {
											categoryOverride.Enabled = statusToAPIEnabledFieldConversion(value.(string))
										}
									}

									categories = append(categories, categoryOverride)
								}
							}

							// Rule ID based overrides
							if val, ok := overrideParamValue.(map[string]interface{})["rules"]; ok {
								for ruleOverrideCounter, rule := range val.([]interface{}) {
									rData := rule.(map[string]interface{})
									ruleOverride := cloudflare.RulesetRuleActionParametersRules{
										ID:               rData["id"].(string),
										Action:           rData["action"].(string),
										ScoreThreshold:   rData["score_threshold"].(int),
										SensitivityLevel: rData["sensitivity_level"].(string),
									}

									if value, ok := d.GetOk(fmt.Sprintf("rules.%d.action_parameters.0.overrides.%d.rules.%d.status", rulesCounter, overrideCounter, ruleOverrideCounter)); ok {
										if value != "" {
											ruleOverride.Enabled = statusToAPIEnabledFieldConversion(value.(string))
										}
									}

									rules = append(rules, ruleOverride)
								}
							}
						}

						if len(categories) > 0 || len(rules) > 0 {
							overrideConfiguration.Categories = categories
							overrideConfiguration.Rules = rules
						}

						if !reflect.DeepEqual(overrideConfiguration, cloudflare.RulesetRuleActionParametersOverrides{}) {
							rule.ActionParameters.Overrides = &overrideConfiguration
						}

					case "matched_data":
						for i := range pValue.([]interface{}) {
							rule.ActionParameters.MatchedData = &cloudflare.RulesetRuleActionParametersMatchedData{
								PublicKey: pValue.([]interface{})[i].(map[string]interface{})["public_key"].(string),
							}
						}

					case "response":
						for i := range pValue.([]interface{}) {
							rule.ActionParameters.Response = &cloudflare.RulesetRuleActionParametersBlockResponse{
								StatusCode:  uint16(pValue.([]interface{})[i].(map[string]interface{})["status_code"].(int)),
								ContentType: pValue.([]interface{})[i].(map[string]interface{})["content_type"].(string),
								Content:     pValue.([]interface{})[i].(map[string]interface{})["content"].(string),
							}
						}

					case "uri":
						var uriParameterConfig cloudflare.RulesetRuleActionParametersURI
						for _, uriValue := range pValue.([]interface{}) {
							if val, ok := uriValue.(map[string]interface{})["path"]; ok && len(val.([]interface{})) > 0 {
								uriPathConfig := val.([]interface{})[0].(map[string]interface{})
								uriParameterConfig.Path = &cloudflare.RulesetRuleActionParametersURIPath{
									Value:      uriPathConfig["value"].(string),
									Expression: uriPathConfig["expression"].(string),
								}
							}

							if val, ok := uriValue.(map[string]interface{})["query"]; ok && len(val.([]interface{})) > 0 {
								uriQueryConfig := val.([]interface{})[0].(map[string]interface{})
								uriParameterConfig.Query = &cloudflare.RulesetRuleActionParametersURIQuery{
									Value:      uriQueryConfig["value"].(string),
									Expression: uriQueryConfig["expression"].(string),
								}
							}

							rule.ActionParameters.URI = &uriParameterConfig
						}

					case "headers":
						headers := make(map[string]cloudflare.RulesetRuleActionParametersHTTPHeader)
						for _, headerList := range pValue.([]interface{}) {
							name := headerList.(map[string]interface{})["name"].(string)

							headers[name] = cloudflare.RulesetRuleActionParametersHTTPHeader{
								Value:      headerList.(map[string]interface{})["value"].(string),
								Expression: headerList.(map[string]interface{})["expression"].(string),
								Operation:  headerList.(map[string]interface{})["operation"].(string),
							}
						}

						rule.ActionParameters.Headers = headers

					case "host_header":
						rule.ActionParameters.HostHeader = pValue.(string)

					case "origin":
						for i := range pValue.([]interface{}) {
							rule.ActionParameters.Origin = &cloudflare.RulesetRuleActionParametersOrigin{
								Host: pValue.([]interface{})[i].(map[string]interface{})["host"].(string),
								Port: uint16(pValue.([]interface{})[i].(map[string]interface{})["port"].(int)),
							}
						}

					case "request_fields":
						fields := make([]cloudflare.RulesetActionParametersLogCustomField, 0)
						for _, v := range pValue.(*schema.Set).List() {
							fields = append(fields, cloudflare.RulesetActionParametersLogCustomField{
								Name: v.(string),
							})
						}
						rule.ActionParameters.RequestFields = fields

					case "response_fields":
						fields := make([]cloudflare.RulesetActionParametersLogCustomField, 0)
						for _, v := range pValue.(*schema.Set).List() {
							fields = append(fields, cloudflare.RulesetActionParametersLogCustomField{
								Name: v.(string),
							})
						}
						rule.ActionParameters.ResponseFields = fields

					case "cookie_fields":
						fields := make([]cloudflare.RulesetActionParametersLogCustomField, 0)
						for _, v := range pValue.(*schema.Set).List() {
							fields = append(fields, cloudflare.RulesetActionParametersLogCustomField{
								Name: v.(string),
							})
						}
						rule.ActionParameters.CookieFields = fields

					default:
						log.Printf("[DEBUG] unknown key encountered in buildRulesetRulesFromResource for action parameters: %s", pKey)
					}
				}
			}
		}

		if len(resourceRule["ratelimit"].([]interface{})) > 0 {
			rule.RateLimit = &cloudflare.RulesetRuleRateLimit{}
			for _, parameter := range resourceRule["ratelimit"].([]interface{}) {
				for pKey, pValue := range parameter.(map[string]interface{}) {
					switch pKey {
					case "characteristics":
						characteristicKeys := make([]string, 0)
						for _, v := range pValue.(*schema.Set).List() {
							characteristicKeys = append(characteristicKeys, v.(string))
						}
						rule.RateLimit.Characteristics = characteristicKeys
					case "period":
						rule.RateLimit.Period = pValue.(int)
					case "requests_per_period":
						rule.RateLimit.RequestsPerPeriod = pValue.(int)
					case "mitigation_timeout":
						rule.RateLimit.MitigationTimeout = pValue.(int)
					case "counting_expression":
						rule.RateLimit.CountingExpression = pValue.(string)
					case "requests_to_origin":
						rule.RateLimit.RequestsToOrigin = pValue.(bool)

					default:
						log.Printf("[DEBUG] unknown key encountered in buildRulesetRulesFromResource for ratelimit: %s", pKey)
					}
				}
			}
		}

		if len(resourceRule["exposed_credential_check"].([]interface{})) > 0 {
			rule.ExposedCredentialCheck = &cloudflare.RulesetRuleExposedCredentialCheck{}
			for _, parameter := range resourceRule["exposed_credential_check"].([]interface{}) {
				for pKey, pValue := range parameter.(map[string]interface{}) {
					switch pKey {
					case "username_expression":
						rule.ExposedCredentialCheck.UsernameExpression = pValue.(string)
					case "password_expression":
						rule.ExposedCredentialCheck.PasswordExpression = pValue.(string)

					default:
						log.Printf("[DEBUG] unknown key encountered in buildRulesetRulesFromResource for exposed_credential_check: %s", pKey)
					}
				}
			}
		}

		if len(resourceRule["logging"].([]interface{})) > 0 {
			rule.Logging = &cloudflare.RulesetRuleLogging{}
			for _, parameter := range resourceRule["logging"].([]interface{}) {
				for pKey, pValue := range parameter.(map[string]interface{}) {
					switch pKey {
					case "status":
						rule.Logging.Enabled = statusToAPIEnabledFieldConversion(pValue.(string))
					default:
						log.Printf("[DEBUG] unknown key encountered in buildRulesetRulesFromResource for logging: %s", pKey)
					}
				}
			}
		}

		rule.Action = resourceRule["action"].(string)
		rule.Enabled = resourceRule["enabled"].(bool)

		if resourceRule["expression"] != nil {
			rule.Expression = resourceRule["expression"].(string)
		}

		if resourceRule["description"] != nil {
			rule.Description = resourceRule["description"].(string)
		}

		rulesetRules = append(rulesetRules, rule)
	}

	return rulesetRules, nil
}

// statusToAPIEnabledFieldConversion takes the "status" field from the Terraform
// schema/state and converts it to the API equivalent for the "enabled" field.
func statusToAPIEnabledFieldConversion(s string) *bool {
	if s == "enabled" {
		return cloudflare.BoolPtr(true)
	} else if s == "disabled" {
		return cloudflare.BoolPtr(false)
	} else {
		return nil
	}
}

// apiEnabledToStatusFieldConversion takes the "enabled" field from the API and
// converts it to the Terraform schema/state key "status".
func apiEnabledToStatusFieldConversion(s *bool) string {
	if s == nil {
		return ""
	}

	if *s == true {
		return "enabled"
	} else if *s == false {
		return "disabled"
	} else {
		return ""
	}
}<|MERGE_RESOLUTION|>--- conflicted
+++ resolved
@@ -46,13 +46,6 @@
 same syntax used in custom Firewall Rules. Cloudflare uses the Ruleset Engine
 in different products, allowing you to configure several products using the same
 basic syntax.
-<<<<<<< HEAD
-
-~> **NOTE:** ` + "`enabled`" + ` has been immediately deprecated in favour of
-` + "`status`" + `. You should swap over to ensure that your configuration doesn't
-have inconsistent operations and inadvertently disable rulesets.
-=======
->>>>>>> daba7ace
 `,
 	}
 }
