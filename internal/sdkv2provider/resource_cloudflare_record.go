package sdkv2provider

import (
	"context"
	"errors"
	"fmt"
	"strings"
	"time"

	"github.com/MakeNowJust/heredoc/v2"
	cloudflare "github.com/cloudflare/cloudflare-go"
	"github.com/cloudflare/terraform-provider-cloudflare/internal/consts"
	"github.com/hashicorp/terraform-plugin-log/tflog"
	"github.com/hashicorp/terraform-plugin-sdk/v2/diag"
	"github.com/hashicorp/terraform-plugin-sdk/v2/helper/retry"
	"github.com/hashicorp/terraform-plugin-sdk/v2/helper/schema"
)

func resourceCloudflareRecord() *schema.Resource {
	return &schema.Resource{
		CreateContext: resourceCloudflareRecordCreate,
		ReadContext:   resourceCloudflareRecordRead,
		UpdateContext: resourceCloudflareRecordUpdate,
		DeleteContext: resourceCloudflareRecordDelete,
		Importer: &schema.ResourceImporter{
			StateContext: resourceCloudflareRecordImport,
		},
		Description:   heredoc.Doc(`Provides a Cloudflare record resource.`),
		SchemaVersion: 2,
		Schema:        resourceCloudflareRecordSchema(),
		Timeouts: &schema.ResourceTimeout{
			Create: schema.DefaultTimeout(30 * time.Second),
			Update: schema.DefaultTimeout(30 * time.Second),
		},
		StateUpgraders: []schema.StateUpgrader{
			{
				Type:    resourceCloudflareRecordV1().CoreConfigSchema().ImpliedType(),
				Upgrade: resourceCloudflareRecordStateUpgradeV2,
				Version: 1,
			},
		},
	}
}

func resourceCloudflareRecordCreate(ctx context.Context, d *schema.ResourceData, meta interface{}) diag.Diagnostics {
	client := meta.(*cloudflare.API)

	newRecord := cloudflare.CreateDNSRecordParams{
		Type:   d.Get("type").(string),
		Name:   d.Get("name").(string),
		ZoneID: d.Get(consts.ZoneIDSchemaKey).(string),
	}

	proxied, proxiedOk := d.GetOkExists("proxied")
	if proxiedOk {
		newRecord.Proxied = cloudflare.BoolPtr(proxied.(bool))
	}

	value, valueOk := d.GetOk("value")
	if valueOk {
		newRecord.Content = value.(string)
	}

	data, dataOk := d.GetOk("data")
	tflog.Debug(ctx, fmt.Sprintf("Data found in config: %#v", data))

	newDataMap := make(map[string]interface{})

	if dataOk {
		dataMap := data.([]interface{})[0]
		for id, value := range dataMap.(map[string]interface{}) {
			newData, err := transformToCloudflareDNSData(newRecord.Type, id, value)
			if err != nil {
				return diag.FromErr(err)
			} else if newData == nil {
				continue
			}
			newDataMap[id] = newData
		}

		newRecord.Data = newDataMap
	}

	if valueOk == dataOk {
		return diag.FromErr(fmt.Errorf(
			"either 'value' (present: %t) or 'data' (present: %t) must be provided",
			valueOk, dataOk))
	}

	if priority, ok := d.GetOkExists("priority"); ok {
		p := uint16(priority.(int))
		newRecord.Priority = &p
	}

	if ttl, ok := d.GetOk("ttl"); ok {
		if ttl.(int) != 1 && proxiedOk && *newRecord.Proxied {
			return diag.FromErr(fmt.Errorf("error validating record %s: ttl must be set to 1 when `proxied` is true", newRecord.Name))
		}

		newRecord.TTL = ttl.(int)
	}

	if newRecord.Name == "" {
		return diag.FromErr(fmt.Errorf("record on zone %s must not have an empty name (use @ for the zone apex)", newRecord.ZoneID))
	}

	// Validate value based on type
	if err := validateRecordContent(newRecord.Type, newRecord.Content); err != nil {
		return diag.FromErr(fmt.Errorf("error validating record content of %q: %w", newRecord.Name, err))
	}

	var proxiedVal *bool
	if proxiedOk {
		proxiedVal = newRecord.Proxied
	} else {
		proxiedVal = cloudflare.BoolPtr(false)
	}

	if comment, ok := d.GetOk("comment"); ok {
		newRecord.Comment = comment.(string)
	}

	if tags, ok := d.GetOk("tags"); ok {
		for _, tag := range tags.(*schema.Set).List() {
			newRecord.Tags = append(newRecord.Tags, tag.(string))
		}
	}

	// Validate type
	if err := validateRecordType(newRecord.Type, *proxiedVal); err != nil {
		return diag.FromErr(fmt.Errorf("error validating record type %q: %w", newRecord.Type, err))
	}

	tflog.Debug(ctx, fmt.Sprintf("Cloudflare Record create configuration: %#v", newRecord))

	retry := retry.RetryContext(ctx, d.Timeout(schema.TimeoutCreate), func() *retry.RetryError {
		r, err := client.CreateDNSRecord(ctx, cloudflare.ZoneIdentifier(newRecord.ZoneID), newRecord)
		if err != nil {
			if strings.Contains(err.Error(), "already exist") {
				if d.Get("allow_overwrite").(bool) {
					var r cloudflare.ListDNSRecordsParams
					tflog.Debug(ctx, fmt.Sprintf("Cloudflare Record already exists however we are overwriting it"))
					zone, _ := client.ZoneDetails(ctx, d.Get(consts.ZoneIDSchemaKey).(string))
					if d.Get("name").(string) == "@" || d.Get("name").(string) == zone.Name {
						r = cloudflare.ListDNSRecordsParams{
							Name: zone.Name,
							Type: d.Get("type").(string),
						}
					} else {
						r = cloudflare.ListDNSRecordsParams{
							Name: d.Get("name").(string) + "." + zone.Name,
							Type: d.Get("type").(string),
						}
					}
					rs, _, _ := client.ListDNSRecords(ctx, cloudflare.ZoneIdentifier(d.Get(consts.ZoneIDSchemaKey).(string)), r)

					if len(rs) != 1 {
						return retry.RetryableError(fmt.Errorf("attempted to override existing record however didn't find an exact match"))
					}

					// Here we need to set the ID as the state will not have one and in order
					// for Terraform to operate on it, we need an anchor.
					d.SetId(rs[0].ID)

					if updateErr := resourceCloudflareRecordUpdate(ctx, d, meta); updateErr != nil {
						return retry.NonRetryableError(errors.New("failed to update record"))
					}

					return nil
				}

				return retry.RetryableError(fmt.Errorf("expected DNS record to not already be present but already exists"))
			}

			return retry.NonRetryableError(fmt.Errorf("failed to create DNS record: %w", err))
		}

		// In the event that the API returns an empty DNS Record, we verify that the
		// ID returned is not the default ""
		if r.ID == "" {
			return retry.NonRetryableError(fmt.Errorf("failed to find record in Create response; Record was empty"))
		}

		d.SetId(r.ID)

		resourceCloudflareRecordRead(ctx, d, meta)

		return nil
	})

	if retry != nil {
		return diag.FromErr(retry)
	}

	return nil
}

func resourceCloudflareRecordRead(ctx context.Context, d *schema.ResourceData, meta interface{}) diag.Diagnostics {
	client := meta.(*cloudflare.API)
	zoneID := d.Get(consts.ZoneIDSchemaKey).(string)

	record, err := client.GetDNSRecord(ctx, cloudflare.ZoneIdentifier(zoneID), d.Id())
	if err != nil {
		var notFoundError *cloudflare.NotFoundError
		if errors.As(err, &notFoundError) {
			tflog.Warn(ctx, fmt.Sprintf("Removing record from state because it's not found in API"))
			d.SetId("")
			return nil
		}
		return diag.FromErr(err)
	}

	tflog.Debug(ctx, fmt.Sprintf("Data found in config: %#v", record.Data))

	readDataMap := make(map[string]interface{})

	if record.Data != nil {
		dataMap := record.Data.(map[string]interface{})
		if dataMap != nil {
			for id, value := range dataMap {
				newData, err := transformToCloudflareDNSData(record.Type, id, value)
				if err != nil {
					return diag.FromErr(err)
				} else if newData == nil {
					continue
				}
				readDataMap[id] = newData
			}

			record.Data = []interface{}{readDataMap}
		}
	}

	d.SetId(record.ID)
	d.Set("hostname", record.Name)
	d.Set("type", record.Type)
	d.Set("value", record.Content)
	d.Set("ttl", record.TTL)
	d.Set("proxied", record.Proxied)
	d.Set("created_on", record.CreatedOn.Format(time.RFC3339Nano))
	d.Set("data", record.Data)
	d.Set("modified_on", record.ModifiedOn.Format(time.RFC3339Nano))
	if err := d.Set("metadata", expandStringMap(record.Meta)); err != nil {
		tflog.Warn(ctx, fmt.Sprintf("Error setting metadata: %s", err))
	}
	d.Set("proxiable", record.Proxiable)
	d.Set("comment", record.Comment)
	d.Set("tags", record.Tags)

	if record.Priority != nil {
		priority := record.Priority
		p := *priority
		d.Set("priority", int(p))
	}

	return nil
}

func resourceCloudflareRecordUpdate(ctx context.Context, d *schema.ResourceData, meta interface{}) diag.Diagnostics {
	client := meta.(*cloudflare.API)
	zoneID := d.Get(consts.ZoneIDSchemaKey).(string)

	updateRecord := cloudflare.UpdateDNSRecordParams{
		ID:      d.Id(),
		Type:    d.Get("type").(string),
		Name:    d.Get("name").(string),
		Content: d.Get("value").(string),
	}

	data, dataOk := d.GetOk("data")
	tflog.Debug(ctx, fmt.Sprintf("Data found in config: %#v", data))

	newDataMap := make(map[string]interface{})

	if dataOk {
		dataMap := data.([]interface{})[0]
		for id, value := range dataMap.(map[string]interface{}) {
			newData, err := transformToCloudflareDNSData(updateRecord.Type, id, value)
			if err != nil {
				return diag.FromErr(err)
			} else if newData == nil {
				continue
			}
			newDataMap[id] = newData
		}

		updateRecord.Data = newDataMap
	}

	if priority, ok := d.GetOkExists("priority"); ok {
		p := uint16(priority.(int))
		updateRecord.Priority = &p
	}

	proxied, proxiedOk := d.GetOkExists("proxied")
	if proxiedOk {
		updateRecord.Proxied = cloudflare.BoolPtr(proxied.(bool))
	}

	if ttl, ok := d.GetOk("ttl"); ok {
		if ttl.(int) != 1 && proxiedOk && *updateRecord.Proxied {
			return diag.FromErr(fmt.Errorf("error validating record %s: ttl must be set to 1 when `proxied` is true", updateRecord.Name))
		}

		updateRecord.TTL = ttl.(int)
	}

<<<<<<< HEAD
	// if comment, ok := d.GetOk("comment"); ok {
	// 	updateRecord.Comment = comment.(string)
	// }
=======
	comment, commentOk := d.GetOkExists("comment")
	if commentOk {
		updateRecord.Comment = cloudflare.StringPtr(comment.(string))
	}
>>>>>>> e41a8764

	tags := []string{}
	for _, tag := range d.Get("tags").(*schema.Set).List() {
		tags = append(tags, tag.(string))
	}
	updateRecord.Tags = tags

	tflog.Debug(ctx, fmt.Sprintf("Cloudflare Record update configuration: %#v", updateRecord))

	retry := retry.RetryContext(ctx, d.Timeout(schema.TimeoutUpdate), func() *retry.RetryError {
		updateRecord.ID = d.Id()
		_, err := client.UpdateDNSRecord(ctx, cloudflare.ZoneIdentifier(zoneID), updateRecord)
		if err != nil {
			if strings.Contains(err.Error(), "already exist") {
				return retry.RetryableError(fmt.Errorf("expected DNS record to not already be present but already exists"))
			}

			return retry.NonRetryableError(fmt.Errorf("failed to create DNS record: %w", err))
		}

		resourceCloudflareRecordRead(ctx, d, meta)
		return nil
	})

	if retry != nil {
		return diag.FromErr(retry)
	}

	return nil
}

func resourceCloudflareRecordDelete(ctx context.Context, d *schema.ResourceData, meta interface{}) diag.Diagnostics {
	client := meta.(*cloudflare.API)
	zoneID := d.Get(consts.ZoneIDSchemaKey).(string)

	tflog.Info(ctx, fmt.Sprintf("Deleting Cloudflare Record: %s, %s", zoneID, d.Id()))

	err := client.DeleteDNSRecord(ctx, cloudflare.ZoneIdentifier(zoneID), d.Id())
	if err != nil {
		return diag.FromErr(fmt.Errorf("error deleting Cloudflare Record: %w", err))
	}

	return nil
}

func expandStringMap(inVal interface{}) map[string]string {
	// although interface could hold anything
	// we assume that it is either nil or a map of interface values
	outVal := make(map[string]string)
	if inVal == nil {
		return outVal
	}
	for k, v := range inVal.(map[string]interface{}) {
		strValue := fmt.Sprintf("%v", v)
		outVal[k] = strValue
	}
	return outVal
}

func resourceCloudflareRecordImport(ctx context.Context, d *schema.ResourceData, meta interface{}) ([]*schema.ResourceData, error) {
	client := meta.(*cloudflare.API)

	// split the id so we can look up
	idAttr := strings.SplitN(d.Id(), "/", 2)
	var zoneID string
	var recordID string
	if len(idAttr) == 2 {
		zoneID = idAttr[0]
		recordID = idAttr[1]
	} else {
		return nil, fmt.Errorf("invalid id %q specified, should be in format \"zoneID/recordID\" for import", d.Id())
	}

	record, err := client.GetDNSRecord(ctx, cloudflare.ZoneIdentifier(zoneID), recordID)
	if err != nil {
		return nil, fmt.Errorf("Unable to find record with ID %q: %w", d.Id(), err)
	}

	tflog.Info(ctx, fmt.Sprintf("Found record: %s", record.Name))
	name := strings.TrimSuffix(record.Name, "."+record.ZoneName)

	d.Set("name", name)
	d.Set(consts.ZoneIDSchemaKey, zoneID)
	d.SetId(recordID)

	resourceCloudflareRecordRead(ctx, d, meta)

	return []*schema.ResourceData{d}, nil
}

var dnsTypeIntFields = []string{
	"algorithm",
	"key_tag",
	"type",
	"usage",
	"selector",
	"matching_type",
	"weight",
	"priority",
	"port",
	"long_degrees",
	"lat_degrees",
	"long_minutes",
	"lat_minutes",
	"protocol",
	"digest_type",
	"order",
	"preference",
}

var dnsTypeFloatFields = []string{
	"size",
	"altitude",
	"precision_horz",
	"precision_vert",
	"long_seconds",
	"lat_seconds",
}

func transformToCloudflareDNSData(recordType string, id string, value interface{}) (newValue interface{}, err error) {
	switch {
	case id == "flags":
		switch {
		case strings.ToUpper(recordType) == "SRV":
			newValue, err = value.(string), nil
		case strings.ToUpper(recordType) == "NAPTR":
			newValue, err = value.(string), nil
		case strings.ToUpper(recordType) == "CAA", strings.ToUpper(recordType) == "DNSKEY":
			// this is required because "flags" is shared however, it comes from
			// the API as a float64 but the Terraform internal type is string 😢.
			switch value.(type) {
			case float64:
				newValue, err = fmt.Sprintf("%.0f", value.(float64)), nil
			case string:
				newValue, err = value.(string), nil
			}
		}
	case contains(dnsTypeIntFields, id):
		newValue, err = value, nil
	case contains(dnsTypeFloatFields, id):
		newValue, err = value, nil
	default:
		newValue, err = value.(string), nil
	}

	return
}

func suppressPriority(k, old, new string, d *schema.ResourceData) bool {
	recordType := d.Get("type").(string)
	if recordType != "MX" && recordType != "URI" {
		return true
	}
	return false
}

func suppressTrailingDots(k, old, new string, d *schema.ResourceData) bool {
	newTrimmed := strings.TrimSuffix(new, ".")

	// Ensure to distinguish values consists of dots only.
	if newTrimmed == "" {
		return old == new
	}

	return strings.TrimSuffix(old, ".") == newTrimmed
}<|MERGE_RESOLUTION|>--- conflicted
+++ resolved
@@ -305,16 +305,11 @@
 		updateRecord.TTL = ttl.(int)
 	}
 
-<<<<<<< HEAD
-	// if comment, ok := d.GetOk("comment"); ok {
-	// 	updateRecord.Comment = comment.(string)
-	// }
-=======
+
 	comment, commentOk := d.GetOkExists("comment")
 	if commentOk {
 		updateRecord.Comment = cloudflare.StringPtr(comment.(string))
 	}
->>>>>>> e41a8764
 
 	tags := []string{}
 	for _, tag := range d.Get("tags").(*schema.Set).List() {
