--- conflicted
+++ resolved
@@ -44,17 +44,12 @@
 func resourceCloudflareAccessOrganizationRead(ctx context.Context, d *schema.ResourceData, meta interface{}) diag.Diagnostics {
 	client := meta.(*cloudflare.API)
 
-	rc, err := initResourceContainer(d)
+	identifier, err := initIdentifier(d)
 	if err != nil {
 		return diag.FromErr(err)
 	}
 
-<<<<<<< HEAD
-	organization, _, err := client.GetAccessOrganization(ctx, rc, cloudflare.GetAccessOrganizationParams{})
-
-=======
 	organization, _, err := client.GetAccessOrganization(ctx, identifier, cloudflare.GetAccessOrganizationParams{})
->>>>>>> 853fe524
 	if err != nil {
 		return diag.FromErr(fmt.Errorf("error fetching access organization: %w", err))
 	}
@@ -89,20 +84,14 @@
 
 	tflog.Debug(ctx, fmt.Sprintf("Updating Cloudflare Access Organization from struct: %+v", updatedAccessOrganization))
 
-	rc, err := initResourceContainer(d)
+	identifier, err := initIdentifier(d)
 	if err != nil {
 		return diag.FromErr(err)
 	}
 
-<<<<<<< HEAD
-	_, err = client.UpdateAccessOrganization(ctx, rc, updatedAccessOrganization)
-	if err != nil {
-		return diag.FromErr(fmt.Errorf("error updating Access Organization for %s %q: %w", rc.Level, rc.Identifier, err))
-=======
 	_, err = client.UpdateAccessOrganization(ctx, identifier, updatedAccessOrganization)
 	if err != nil {
 		return diag.FromErr(fmt.Errorf("error updating Access Organization for %s %q: %w", identifier.Level, identifier.Identifier, err))
->>>>>>> 853fe524
 	}
 
 	return resourceCloudflareAccessOrganizationRead(ctx, d, meta)
