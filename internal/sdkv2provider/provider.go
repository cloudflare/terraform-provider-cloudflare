--- conflicted
+++ resolved
@@ -21,11 +21,7 @@
 const (
 	MAXIMUM_NUMBER_OF_ENTITIES_REACHED_SUMMARY = "You've attempted to add a new %[1]s to the `terraform-plugin-sdkv2` which is no longer considered suitable for use."
 	MAXIMUM_NUMBER_OF_ENTITIES_REACHED_DETAIL  = "Due the number of known internal issues with `terraform-plugin-sdkv2` (most notably handling of zero values), we are no longer recommending using it and instead, advise using `terraform-plugin-framework` exclusively. If you must use terraform-plugin-sdkv2 for this new %[1]s you should first discuss it with a maintainer to fully understand the impact and potential ramifications. Only then should you bump %[2]s to include your %[1]s."
-<<<<<<< HEAD
 	MAXIMUM_ALLOWED_SDKV2_RESOURCES            = 109
-=======
-	MAXIMUM_ALLOWED_SDKV2_RESOURCES            = 111
->>>>>>> 04eed187
 	MAXIMUM_ALLOWED_SDKV2_DATASOURCES          = 19
 )
 
