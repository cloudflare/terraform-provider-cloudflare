package sdkv2provider

import (
	"context"
	"fmt"
	"log"
	"os"
	"regexp"
	"testing"

	"github.com/cloudflare/cloudflare-go"
	"github.com/cloudflare/terraform-provider-cloudflare/internal/consts"
	"github.com/hashicorp/terraform-plugin-log/tflog"
	"github.com/hashicorp/terraform-plugin-testing/helper/resource"
	"github.com/hashicorp/terraform-plugin-testing/terraform"
	"github.com/pkg/errors"
)

func init() {
	resource.AddTestSweepers("cloudflare_access_application", &resource.Sweeper{
		Name: "cloudflare_access_application",
		F:    testSweepCloudflareAccessApplications,
	})
}

func testSweepCloudflareAccessApplications(r string) error {
	ctx := context.Background()

	client, clientErr := sharedClient()
	if clientErr != nil {
		tflog.Error(ctx, fmt.Sprintf("Failed to create Cloudflare client: %s", clientErr))
	}

	// Zone level Access Applications.
	zoneID := os.Getenv("CLOUDFLARE_ZONE_ID")
<<<<<<< HEAD
	zoneRC := cloudflare.ZoneIdentifier(zoneID)
	zoneAccessApps, _, err := client.ListAccessApplications(context.Background(), zoneRC, cloudflare.ListAccessApplicationsParams{})
=======
	zoneAccessApps, _, err := client.ListAccessApplications(context.Background(), cloudflare.ZoneIdentifier(zoneID), cloudflare.ListAccessApplicationsParams{})
>>>>>>> 853fe524
	if err != nil {
		tflog.Error(ctx, fmt.Sprintf("Failed to fetch zone level Access Applications: %s", err))
	}

	if len(zoneAccessApps) == 0 {
		log.Print("[DEBUG] No Cloudflare zone level Access Applications to sweep")
		return nil
	}

	for _, accessApp := range zoneAccessApps {
<<<<<<< HEAD
		if err := client.DeleteAccessApplication(context.Background(), zoneRC, accessApp.ID); err != nil {
=======
		if err := client.DeleteAccessApplication(context.Background(), cloudflare.ZoneIdentifier(zoneID), accessApp.ID); err != nil {
>>>>>>> 853fe524
			tflog.Error(ctx, fmt.Sprintf("Failed to delete zone level Access Application %s", accessApp.ID))
		}
	}

	// Account level Access Applications.
	accountID := os.Getenv("CLOUDFLARE_ACCOUNT_ID")
<<<<<<< HEAD
	accountRC := cloudflare.AccountIdentifier(accountID)
	accountAccessApps, _, err := client.ListAccessApplications(context.Background(), accountRC, cloudflare.ListAccessApplicationsParams{})
=======
	accountAccessApps, _, err := client.ListAccessApplications(context.Background(), cloudflare.AccountIdentifier(accountID), cloudflare.ListAccessApplicationsParams{})
>>>>>>> 853fe524
	if err != nil {
		tflog.Error(ctx, fmt.Sprintf("Failed to fetch account level Access Applications: %s", err))
	}

	if len(accountAccessApps) == 0 {
		log.Print("[DEBUG] No Cloudflare account level Access Applications to sweep")
		return nil
	}

	for _, accessApp := range accountAccessApps {
<<<<<<< HEAD
		if err := client.DeleteAccessApplication(context.Background(), accountRC, accessApp.ID); err != nil {
=======
		if err := client.DeleteAccessApplication(context.Background(), cloudflare.AccountIdentifier(accountID), accessApp.ID); err != nil {
>>>>>>> 853fe524
			tflog.Error(ctx, fmt.Sprintf("Failed to delete account level Access Application %s", accessApp.ID))
		}
	}

	return nil
}

var (
	zoneID = os.Getenv("CLOUDFLARE_ZONE_ID")
	domain = os.Getenv("CLOUDFLARE_DOMAIN")
)

func TestAccCloudflareAccessApplication_BasicZone(t *testing.T) {
	rnd := generateRandomResourceName()
	name := fmt.Sprintf("cloudflare_access_application.%s", rnd)

	resource.Test(t, resource.TestCase{
		PreCheck: func() {
			testAccPreCheck(t)
		},
		ProviderFactories: providerFactories,
		CheckDestroy:      testAccCheckCloudflareAccessApplicationDestroy,
		Steps: []resource.TestStep{
			{
				Config: testAccCloudflareAccessApplicationConfigBasic(rnd, domain, cloudflare.ZoneIdentifier(zoneID)),
				Check: resource.ComposeTestCheckFunc(
					resource.TestCheckResourceAttr(name, consts.ZoneIDSchemaKey, zoneID),
					resource.TestCheckResourceAttr(name, "name", rnd),
					resource.TestCheckResourceAttr(name, "domain", fmt.Sprintf("%s.%s", rnd, domain)),
					resource.TestCheckResourceAttr(name, "type", "self_hosted"),
					resource.TestCheckResourceAttr(name, "session_duration", "24h"),
					resource.TestCheckResourceAttr(name, "cors_headers.#", "0"),
					resource.TestCheckResourceAttr(name, "saas_app.#", "0"),
					resource.TestCheckResourceAttr(name, "auto_redirect_to_identity", "false"),
				),
			},
		},
	})
}

func TestAccCloudflareAccessApplication_BasicAccount(t *testing.T) {
	rnd := generateRandomResourceName()
	name := fmt.Sprintf("cloudflare_access_application.%s", rnd)

	resource.Test(t, resource.TestCase{
		PreCheck: func() {
			testAccPreCheck(t)
			testAccPreCheckAccount(t)
		},
		ProviderFactories: providerFactories,
		CheckDestroy:      testAccCheckCloudflareAccessApplicationDestroy,
		Steps: []resource.TestStep{
			{
				Config: testAccCloudflareAccessApplicationConfigBasic(rnd, domain, cloudflare.AccountIdentifier(accountID)),
				Check: resource.ComposeTestCheckFunc(
					resource.TestCheckResourceAttr(name, consts.AccountIDSchemaKey, accountID),
					resource.TestCheckResourceAttr(name, "name", rnd),
					resource.TestCheckResourceAttr(name, "domain", fmt.Sprintf("%s.%s", rnd, domain)),
					resource.TestCheckResourceAttr(name, "type", "self_hosted"),
					resource.TestCheckResourceAttr(name, "session_duration", "24h"),
					resource.TestCheckResourceAttr(name, "cors_headers.#", "0"),
					resource.TestCheckResourceAttr(name, "sass_app.#", "0"),
					resource.TestCheckResourceAttr(name, "auto_redirect_to_identity", "false"),
				),
			},
		},
	})
}

func TestAccCloudflareAccessApplication_WithCORS(t *testing.T) {
	rnd := generateRandomResourceName()
	name := fmt.Sprintf("cloudflare_access_application.%s", rnd)

	resource.Test(t, resource.TestCase{
		PreCheck: func() {
			testAccPreCheck(t)
		},
		ProviderFactories: providerFactories,
		CheckDestroy:      testAccCheckCloudflareAccessApplicationDestroy,
		Steps: []resource.TestStep{
			{
				Config: testAccCloudflareAccessApplicationConfigWithCORS(rnd, zoneID, domain),
				Check: resource.ComposeTestCheckFunc(
					resource.TestCheckResourceAttr(name, consts.ZoneIDSchemaKey, zoneID),
					resource.TestCheckResourceAttr(name, "name", rnd),
					resource.TestCheckResourceAttr(name, "domain", fmt.Sprintf("%s.%s", rnd, domain)),
					resource.TestCheckResourceAttr(name, "type", "self_hosted"),
					resource.TestCheckResourceAttr(name, "session_duration", "24h"),
					resource.TestCheckResourceAttr(name, "cors_headers.#", "1"),
					resource.TestCheckResourceAttr(name, "cors_headers.0.allowed_methods.#", "3"),
					resource.TestCheckResourceAttr(name, "cors_headers.0.allowed_origins.#", "1"),
					resource.TestCheckResourceAttr(name, "cors_headers.0.max_age", "10"),
					resource.TestCheckResourceAttr(name, "auto_redirect_to_identity", "false"),
				),
			},
		},
	})
}

func TestAccCloudflareAccessApplication_WithSaas(t *testing.T) {
	rnd := generateRandomResourceName()
	name := fmt.Sprintf("cloudflare_access_application.%s", rnd)
	accountID := os.Getenv("CLOUDFLARE_ACCOUNT_ID")

	resource.Test(t, resource.TestCase{
		PreCheck: func() {
			testAccPreCheck(t)
		},
		ProviderFactories: providerFactories,
		CheckDestroy:      testAccCheckCloudflareAccessApplicationDestroy,
		Steps: []resource.TestStep{
			{
				Config: testAccCloudflareAccessApplicationConfigWithSaas(rnd, accountID),
				Check: resource.ComposeTestCheckFunc(
					resource.TestCheckResourceAttr(name, consts.AccountIDSchemaKey, accountID),
					resource.TestCheckResourceAttr(name, "name", rnd),
					resource.TestCheckResourceAttr(name, "type", "saas"),
					resource.TestCheckResourceAttr(name, "session_duration", "24h"),
					resource.TestCheckResourceAttr(name, "saas_app.#", "1"),
					resource.TestCheckResourceAttr(name, "saas_app.0.sp_entity_id", "saas-app.example"),
					resource.TestCheckResourceAttr(name, "saas_app.0.consumer_service_url", "https://saas-app.example/sso/saml/consume"),
					resource.TestCheckResourceAttr(name, "saas_app.0.name_id_format", "email"),
				),
			},
		},
	})
}

func TestAccCloudflareAccessApplication_WithAutoRedirectToIdentity(t *testing.T) {
	rnd := generateRandomResourceName()
	name := fmt.Sprintf("cloudflare_access_application.%s", rnd)

	resource.Test(t, resource.TestCase{
		PreCheck: func() {
			testAccPreCheck(t)
		},
		ProviderFactories: providerFactories,
		CheckDestroy:      testAccCheckCloudflareAccessApplicationDestroy,
		Steps: []resource.TestStep{
			{
				Config: testAccCloudflareAccessApplicationConfigWithAutoRedirectToIdentity(rnd, zoneID, domain),
				Check: resource.ComposeTestCheckFunc(
					resource.TestCheckResourceAttr(name, consts.ZoneIDSchemaKey, zoneID),
					resource.TestCheckResourceAttr(name, "name", rnd),
					resource.TestCheckResourceAttr(name, "domain", fmt.Sprintf("%s.%s", rnd, domain)),
					resource.TestCheckResourceAttr(name, "type", "self_hosted"),
					resource.TestCheckResourceAttr(name, "session_duration", "24h"),
					resource.TestCheckResourceAttr(name, "auto_redirect_to_identity", "true"),
					resource.TestCheckResourceAttr(name, "allowed_idps.#", "1"),
				),
			},
		},
	})
}

func TestAccCloudflareAccessApplication_WithEnableBindingCookie(t *testing.T) {
	rnd := generateRandomResourceName()
	name := fmt.Sprintf("cloudflare_access_application.%s", rnd)

	resource.Test(t, resource.TestCase{
		PreCheck: func() {
			testAccPreCheck(t)
		},
		ProviderFactories: providerFactories,
		CheckDestroy:      testAccCheckCloudflareAccessApplicationDestroy,
		Steps: []resource.TestStep{
			{
				Config: testAccCloudflareAccessApplicationConfigWithEnableBindingCookie(rnd, zoneID, domain),
				Check: resource.ComposeTestCheckFunc(
					resource.TestCheckResourceAttr(name, consts.ZoneIDSchemaKey, zoneID),
					resource.TestCheckResourceAttr(name, "name", rnd),
					resource.TestCheckResourceAttr(name, "domain", fmt.Sprintf("%s.%s", rnd, domain)),
					resource.TestCheckResourceAttr(name, "type", "self_hosted"),
					resource.TestCheckResourceAttr(name, "session_duration", "24h"),
					resource.TestCheckResourceAttr(name, "enable_binding_cookie", "true"),
				),
			},
		},
	})
}

func TestAccCloudflareAccessApplication_WithCustomDenyFields(t *testing.T) {
	rnd := generateRandomResourceName()
	name := fmt.Sprintf("cloudflare_access_application.%s", rnd)

	resource.Test(t, resource.TestCase{
		PreCheck: func() {
			testAccPreCheck(t)
		},
		ProviderFactories: providerFactories,
		CheckDestroy:      testAccCheckCloudflareAccessApplicationDestroy,
		Steps: []resource.TestStep{
			{
				Config: testAccCloudflareAccessApplicationConfigWithCustomDenyFields(rnd, zoneID, domain),
				Check: resource.ComposeTestCheckFunc(
					resource.TestCheckResourceAttr(name, consts.ZoneIDSchemaKey, zoneID),
					resource.TestCheckResourceAttr(name, "name", rnd),
					resource.TestCheckResourceAttr(name, "domain", fmt.Sprintf("%s.%s", rnd, domain)),
					resource.TestCheckResourceAttr(name, "type", "self_hosted"),
					resource.TestCheckResourceAttr(name, "session_duration", "24h"),
					resource.TestCheckResourceAttr(name, "custom_deny_message", "denied!"),
					resource.TestCheckResourceAttr(name, "custom_deny_url", "https://www.cloudflare.com"),
				),
			},
		},
	})
}

func TestAccCloudflareAccessApplication_WithADefinedIdps(t *testing.T) {
	rnd := generateRandomResourceName()
	name := fmt.Sprintf("cloudflare_access_application.%s", rnd)

	resource.Test(t, resource.TestCase{
		PreCheck: func() {
			testAccPreCheck(t)
		},
		ProviderFactories: providerFactories,
		CheckDestroy:      testAccCheckCloudflareAccessApplicationDestroy,
		Steps: []resource.TestStep{
			{
				Config: testAccCloudflareAccessApplicationConfigWithADefinedIdp(rnd, zoneID, domain, accountID),
				Check: resource.ComposeTestCheckFunc(
					resource.TestCheckResourceAttr(name, consts.ZoneIDSchemaKey, zoneID),
					resource.TestCheckResourceAttr(name, "name", rnd),
					resource.TestCheckResourceAttr(name, "domain", fmt.Sprintf("%s.%s", rnd, domain)),
					resource.TestCheckResourceAttr(name, "type", "self_hosted"),
					resource.TestCheckResourceAttr(name, "session_duration", "24h"),
					resource.TestCheckResourceAttr(name, "auto_redirect_to_identity", "true"),
					resource.TestCheckResourceAttr(name, "allowed_idps.#", "1"),
				),
			},
		},
	})
}

func TestAccCloudflareAccessApplication_WithMultipleIdpsReordered(t *testing.T) {
	rnd := generateRandomResourceName()
	idp1 := generateRandomResourceName()
	idp2 := generateRandomResourceName()

	resource.Test(t, resource.TestCase{
		PreCheck: func() {
			testAccPreCheck(t)
		},
		ProviderFactories: providerFactories,
		CheckDestroy:      testAccCheckCloudflareAccessApplicationDestroy,
		Steps: []resource.TestStep{
			{
				Config: testAccCloudflareAccessApplicationConfigWithMultipleIdps(rnd, zoneID, domain, accountID, idp1, idp2),
			},
			{
				Config: testAccCloudflareAccessApplicationConfigWithMultipleIdps(rnd, zoneID, domain, accountID, idp2, idp1),
			},
		},
	})
}

func TestAccCloudflareAccessApplication_WithHttpOnlyCookieAttribute(t *testing.T) {
	rnd := generateRandomResourceName()
	name := fmt.Sprintf("cloudflare_access_application.%s", rnd)

	resource.Test(t, resource.TestCase{
		PreCheck: func() {
			testAccPreCheck(t)
		},
		ProviderFactories: providerFactories,
		CheckDestroy:      testAccCheckCloudflareAccessApplicationDestroy,
		Steps: []resource.TestStep{
			{
				Config: testAccCloudflareAccessApplicationConfigWithHTTPOnlyCookieAttribute(rnd, zoneID, domain),
				Check: resource.ComposeTestCheckFunc(
					resource.TestCheckResourceAttr(name, consts.ZoneIDSchemaKey, zoneID),
					resource.TestCheckResourceAttr(name, "name", rnd),
					resource.TestCheckResourceAttr(name, "domain", fmt.Sprintf("%s.%s", rnd, domain)),
					resource.TestCheckResourceAttr(name, "type", "self_hosted"),
					resource.TestCheckResourceAttr(name, "session_duration", "24h"),
					resource.TestCheckResourceAttr(name, "http_only_cookie_attribute", "true"),
				),
			},
		},
	})
}

func TestAccCloudflareAccessApplication_WithHTTPOnlyCookieAttributeSetToFalse(t *testing.T) {
	rnd := generateRandomResourceName()
	name := fmt.Sprintf("cloudflare_access_application.%s", rnd)

	resource.Test(t, resource.TestCase{
		PreCheck: func() {
			testAccPreCheck(t)
		},
		ProviderFactories: providerFactories,
		CheckDestroy:      testAccCheckCloudflareAccessApplicationDestroy,
		Steps: []resource.TestStep{
			{
				Config: testAccCloudflareAccessApplicationConfigWithHTTPOnlyCookieAttributeSetToFalse(rnd, zoneID, domain),
				Check: resource.ComposeTestCheckFunc(
					resource.TestCheckResourceAttr(name, consts.ZoneIDSchemaKey, zoneID),
					resource.TestCheckResourceAttr(name, "name", rnd),
					resource.TestCheckResourceAttr(name, "domain", fmt.Sprintf("%s.%s", rnd, domain)),
					resource.TestCheckResourceAttr(name, "type", "self_hosted"),
					resource.TestCheckResourceAttr(name, "session_duration", "24h"),
					resource.TestCheckResourceAttr(name, "http_only_cookie_attribute", "false"),
				),
			},
		},
	})
}

func TestAccCloudflareAccessApplication_WithSameSiteCookieAttribute(t *testing.T) {
	rnd := generateRandomResourceName()
	name := fmt.Sprintf("cloudflare_access_application.%s", rnd)

	resource.Test(t, resource.TestCase{
		PreCheck: func() {
			testAccPreCheck(t)
		},
		ProviderFactories: providerFactories,
		CheckDestroy:      testAccCheckCloudflareAccessApplicationDestroy,
		Steps: []resource.TestStep{
			{
				Config: testAccCloudflareAccessApplicationConfigSameSiteCookieAttribute(rnd, zoneID, domain),
				Check: resource.ComposeTestCheckFunc(
					resource.TestCheckResourceAttr(name, consts.ZoneIDSchemaKey, zoneID),
					resource.TestCheckResourceAttr(name, "name", rnd),
					resource.TestCheckResourceAttr(name, "domain", fmt.Sprintf("%s.%s", rnd, domain)),
					resource.TestCheckResourceAttr(name, "type", "self_hosted"),
					resource.TestCheckResourceAttr(name, "session_duration", "24h"),
					resource.TestCheckResourceAttr(name, "same_site_cookie_attribute", "strict"),
				),
			},
		},
	})
}

func TestAccCloudflareAccessApplication_WithLogoURL(t *testing.T) {
	rnd := generateRandomResourceName()
	name := fmt.Sprintf("cloudflare_access_application.%s", rnd)

	resource.Test(t, resource.TestCase{
		PreCheck: func() {
			testAccPreCheck(t)
		},
		ProviderFactories: providerFactories,
		CheckDestroy:      testAccCheckCloudflareAccessApplicationDestroy,
		Steps: []resource.TestStep{
			{
				Config: testAccCloudflareAccessApplicationConfigLogoURL(rnd, zoneID, domain),
				Check: resource.ComposeTestCheckFunc(
					resource.TestCheckResourceAttr(name, consts.ZoneIDSchemaKey, zoneID),
					resource.TestCheckResourceAttr(name, "name", rnd),
					resource.TestCheckResourceAttr(name, "domain", fmt.Sprintf("%s.%s", rnd, domain)),
					resource.TestCheckResourceAttr(name, "type", "self_hosted"),
					resource.TestCheckResourceAttr(name, "session_duration", "24h"),
					resource.TestCheckResourceAttr(name, "logo_url", "https://www.cloudflare.com/img/logo-web-badges/cf-logo-on-white-bg.svg"),
				),
			},
		},
	})
}

func TestAccCloudflareAccessApplication_WithSkipInterstitial(t *testing.T) {
	rnd := generateRandomResourceName()
	name := fmt.Sprintf("cloudflare_access_application.%s", rnd)

	resource.Test(t, resource.TestCase{
		PreCheck: func() {
			testAccPreCheck(t)
		},
		ProviderFactories: providerFactories,
		CheckDestroy:      testAccCheckCloudflareAccessApplicationDestroy,
		Steps: []resource.TestStep{
			{
				Config: testAccCloudflareAccessApplicationConfigSkipInterstitial(rnd, zoneID, domain),
				Check: resource.ComposeTestCheckFunc(
					resource.TestCheckResourceAttr(name, consts.ZoneIDSchemaKey, zoneID),
					resource.TestCheckResourceAttr(name, "name", rnd),
					resource.TestCheckResourceAttr(name, "domain", fmt.Sprintf("%s.%s", rnd, domain)),
					resource.TestCheckResourceAttr(name, "type", "self_hosted"),
					resource.TestCheckResourceAttr(name, "session_duration", "24h"),
					resource.TestCheckResourceAttr(name, "skip_interstitial", "true"),
				),
			},
		},
	})
}

func TestAccCloudflareAccessApplication_WithAppLauncherVisible(t *testing.T) {
	rnd := generateRandomResourceName()
	name := fmt.Sprintf("cloudflare_access_application.%s", rnd)

	resource.Test(t, resource.TestCase{
		PreCheck: func() {
			testAccPreCheck(t)
		},
		ProviderFactories: providerFactories,
		CheckDestroy:      testAccCheckCloudflareAccessApplicationDestroy,
		Steps: []resource.TestStep{
			{
				Config: testAccCloudflareAccessApplicationConfigWithAppLauncherVisible(rnd, zoneID, domain),
				Check: resource.ComposeTestCheckFunc(
					resource.TestCheckResourceAttr(name, consts.ZoneIDSchemaKey, zoneID),
					resource.TestCheckResourceAttr(name, "name", rnd),
					resource.TestCheckResourceAttr(name, "domain", fmt.Sprintf("%s.%s", rnd, domain)),
					resource.TestCheckResourceAttr(name, "type", "self_hosted"),
					resource.TestCheckResourceAttr(name, "session_duration", "24h"),
					resource.TestCheckResourceAttr(name, "app_launcher_visible", "true"),
				),
			},
		},
	})
}

func TestAccCloudflareAccessApplication_WithSelfHostedDomains(t *testing.T) {
	rnd := generateRandomResourceName()
	name := fmt.Sprintf("cloudflare_access_application.%s", rnd)

	resource.Test(t, resource.TestCase{
		PreCheck: func() {
			testAccPreCheck(t)
			testAccPreCheckAccount(t)
		},
		ProviderFactories: providerFactories,
		CheckDestroy:      testAccCheckCloudflareAccessApplicationDestroy,
		Steps: []resource.TestStep{
			{
				Config: testAccCloudflareAccessApplicationWithSelfHostedDomains(rnd, domain, cloudflare.AccountIdentifier(accountID)),
				Check: resource.ComposeTestCheckFunc(
					resource.TestCheckResourceAttr(name, consts.AccountIDSchemaKey, accountID),
					resource.TestCheckResourceAttr(name, "name", rnd),
					resource.TestCheckResourceAttrSet(name, "domain"),
					resource.TestCheckResourceAttr(name, "self_hosted_domains.#", "2"),
					resource.TestCheckResourceAttr(name, "type", "self_hosted"),
					resource.TestCheckResourceAttr(name, "session_duration", "24h"),
					resource.TestCheckResourceAttr(name, "cors_headers.#", "0"),
					resource.TestCheckResourceAttr(name, "sass_app.#", "0"),
					resource.TestCheckResourceAttr(name, "auto_redirect_to_identity", "false"),
				),
			},
		},
	})
}

func testAccCloudflareAccessApplicationConfigBasic(rnd string, domain string, identifier *cloudflare.ResourceContainer) string {
	return fmt.Sprintf(`
resource "cloudflare_access_application" "%[1]s" {
  %[3]s_id                  = "%[4]s"
  name                      = "%[1]s"
  domain                    = "%[1]s.%[2]s"
  type                      = "self_hosted"
  session_duration          = "24h"
  auto_redirect_to_identity = false
}
`, rnd, domain, identifier.Type, identifier.Identifier)
}

func testAccCloudflareAccessApplicationConfigWithCORS(rnd, zoneID, domain string) string {
	return fmt.Sprintf(`
resource "cloudflare_access_application" "%[1]s" {
  zone_id          = "%[2]s"
  name             = "%[1]s"
  domain           = "%[1]s.%[3]s"
  type             = "self_hosted"
  session_duration = "24h"
  cors_headers {
    allowed_methods = ["GET", "POST", "OPTIONS"]
    allowed_origins = ["https://example.com"]
    allow_credentials = true
    max_age = 10
  }
  auto_redirect_to_identity = false
}
`, rnd, zoneID, domain)
}

func testAccCloudflareAccessApplicationConfigWithSaas(rnd, accountID string) string {
	return fmt.Sprintf(`
resource "cloudflare_access_application" "%[1]s" {
  account_id       = "%[2]s"
  name             = "%[1]s"
  type             = "saas"
  session_duration = "24h"
  saas_app {
    consumer_service_url = "https://saas-app.example/sso/saml/consume"
    sp_entity_id  = "saas-app.example"
    name_id_format =  "email"
  }
  auto_redirect_to_identity = false
}
`, rnd, accountID)
}

func testAccCloudflareAccessApplicationConfigWithAutoRedirectToIdentity(rnd, zoneID, domain string) string {
	return fmt.Sprintf(`
resource "cloudflare_access_identity_provider" "%[1]s" {
  zone_id = "%[2]s"
  name    = "%[1]s"
  type    = "onetimepin"
}

resource "cloudflare_access_application" "%[1]s" {
  zone_id                   = "%[2]s"
  name                      = "%[1]s"
  domain                    = "%[1]s.%[3]s"
  type                      = "self_hosted"
  session_duration          = "24h"
  auto_redirect_to_identity = true
  allowed_idps              = [cloudflare_access_identity_provider.%[1]s.id]

  depends_on = ["cloudflare_access_identity_provider.%[1]s"]
}
`, rnd, zoneID, domain)
}

func testAccCloudflareAccessApplicationConfigWithEnableBindingCookie(rnd, zoneID, domain string) string {
	return fmt.Sprintf(`
resource "cloudflare_access_application" "%[1]s" {
  zone_id                   = "%[2]s"
  name                      = "%[1]s"
  domain                    = "%[1]s.%[3]s"
  type                      = "self_hosted"
  session_duration          = "24h"
  enable_binding_cookie     = true
}
`, rnd, zoneID, domain)
}

func testAccCloudflareAccessApplicationConfigWithCustomDenyFields(rnd, zoneID, domain string) string {
	return fmt.Sprintf(`
resource "cloudflare_access_application" "%[1]s" {
  zone_id                   = "%[2]s"
  name                      = "%[1]s"
  domain                    = "%[1]s.%[3]s"
  type                      = "self_hosted"
  session_duration          = "24h"
  custom_deny_message       = "denied!"
  custom_deny_url           = "https://www.cloudflare.com"
}
`, rnd, zoneID, domain)
}

func testAccCloudflareAccessApplicationConfigWithADefinedIdp(rnd, zoneID, domain string, accountID string) string {
	return fmt.Sprintf(`
resource "cloudflare_access_identity_provider" "%[1]s" {
  account_id = "%[4]s"
  name = "%[1]s"
  type = "onetimepin"
}
resource "cloudflare_access_application" "%[1]s" {
  zone_id                   = "%[2]s"
  name                      = "%[1]s"
  domain                    = "%[1]s.%[3]s"
  type                      = "self_hosted"
  session_duration          = "24h"
  auto_redirect_to_identity = true
  allowed_idps              = [cloudflare_access_identity_provider.%[1]s.id]
}
`, rnd, zoneID, domain, accountID)
}

func testAccCloudflareAccessApplicationConfigWithMultipleIdps(rnd, zoneID, domain, accountID, idp1, idp2 string) string {
	return fmt.Sprintf(`
resource "cloudflare_access_identity_provider" "%[5]s" {
  account_id = "%[4]s"
  name = "%[5]s"
  type = "onetimepin"
}

resource "cloudflare_access_identity_provider" "%[6]s" {
  account_id = "%[4]s"
  name = "%[6]s"
  type = "github"
  config {
    client_id = "test"
    client_secret = "secret"
  }
}

resource "cloudflare_access_application" "%[1]s" {
  zone_id                   = "%[2]s"
  name                      = "%[1]s"
  domain                    = "%[1]s.%[3]s"
  type                      = "self_hosted"
  session_duration          = "24h"
  allowed_idps              = [
    cloudflare_access_identity_provider.%[5]s.id,
    cloudflare_access_identity_provider.%[6]s.id,
  ]
}
`, rnd, zoneID, domain, accountID, idp1, idp2)
}

func testAccCloudflareAccessApplicationConfigWithHTTPOnlyCookieAttribute(rnd, zoneID, domain string) string {
	return fmt.Sprintf(`
resource "cloudflare_access_application" "%[1]s" {
  zone_id                    = "%[2]s"
  name                       = "%[1]s"
  domain                     = "%[1]s.%[3]s"
  type                       = "self_hosted"
  session_duration           = "24h"
  http_only_cookie_attribute = true
}
`, rnd, zoneID, domain)
}

func testAccCloudflareAccessApplicationConfigWithHTTPOnlyCookieAttributeSetToFalse(rnd, zoneID, domain string) string {
	return fmt.Sprintf(`
resource "cloudflare_access_application" "%[1]s" {
  zone_id                    = "%[2]s"
  name                       = "%[1]s"
  domain                     = "%[1]s.%[3]s"
  type                       = "self_hosted"
  session_duration           = "24h"
  http_only_cookie_attribute = false
}
`, rnd, zoneID, domain)
}

func testAccCloudflareAccessApplicationConfigSameSiteCookieAttribute(rnd, zoneID, domain string) string {
	return fmt.Sprintf(`
resource "cloudflare_access_application" "%[1]s" {
  zone_id                    = "%[2]s"
  name                       = "%[1]s"
  domain                     = "%[1]s.%[3]s"
  type                       = "self_hosted"
  session_duration           = "24h"
  same_site_cookie_attribute = "strict"
}
`, rnd, zoneID, domain)
}

func testAccCloudflareAccessApplicationConfigSkipInterstitial(rnd, zoneID, domain string) string {
	return fmt.Sprintf(`
resource "cloudflare_access_application" "%[1]s" {
  zone_id                    = "%[2]s"
  name                       = "%[1]s"
  domain                     = "%[1]s.%[3]s"
  type                       = "self_hosted"
  session_duration           = "24h"
  skip_interstitial          = true
}
`, rnd, zoneID, domain)
}

func testAccCloudflareAccessApplicationConfigWithAppLauncherVisible(rnd, zoneID, domain string) string {
	return fmt.Sprintf(`
resource "cloudflare_access_application" "%[1]s" {
  zone_id                   = "%[2]s"
  name                      = "%[1]s"
  domain                    = "%[1]s.%[3]s"
  type                      = "self_hosted"
  session_duration          = "24h"
  app_launcher_visible      = true
}
`, rnd, zoneID, domain)
}

func testAccCloudflareAccessApplicationConfigLogoURL(rnd, zoneID, domain string) string {
	return fmt.Sprintf(`
resource "cloudflare_access_application" "%[1]s" {
  zone_id                    = "%[2]s"
  name                       = "%[1]s"
  domain                     = "%[1]s.%[3]s"
  type                       = "self_hosted"
  session_duration           = "24h"
  logo_url          		 = "https://www.cloudflare.com/img/logo-web-badges/cf-logo-on-white-bg.svg"
}
`, rnd, zoneID, domain)
}

func testAccCloudflareAccessApplicationWithSelfHostedDomains(rnd string, domain string, identifier *cloudflare.ResourceContainer) string {
	return fmt.Sprintf(`
resource "cloudflare_access_application" "%[1]s" {
  %[3]s_id                  = "%[4]s"
  name                      = "%[1]s"
  type                      = "self_hosted"
  session_duration          = "24h"
  auto_redirect_to_identity = false
  self_hosted_domains       = [
    "d1.%[1]s.%[2]s",
    "d2.%[1]s.%[2]s"
  ]
}
`, rnd, domain, identifier.Type, identifier.Identifier)
}

func testAccCheckCloudflareAccessApplicationDestroy(s *terraform.State) error {
	client := testAccProvider.Meta().(*cloudflare.API)

	for _, rs := range s.RootModule().Resources {
		if rs.Type != "cloudflare_access_application" {
			continue
		}

		var notFoundError *cloudflare.NotFoundError
		if rs.Primary.Attributes[consts.ZoneIDSchemaKey] != "" {
			_, err := client.GetAccessApplication(context.Background(), cloudflare.ZoneIdentifier(rs.Primary.Attributes[consts.ZoneIDSchemaKey]), rs.Primary.ID)
			if !errors.As(err, &notFoundError) {
				return fmt.Errorf("AccessApplication still exists")
			}
		}

		if rs.Primary.Attributes[consts.AccountIDSchemaKey] != "" {
			_, err := client.GetAccessApplication(context.Background(), cloudflare.AccountIdentifier(rs.Primary.Attributes[consts.AccountIDSchemaKey]), rs.Primary.ID)
			if !errors.As(err, &notFoundError) {
				return fmt.Errorf("AccessApplication still exists")
			}
		}

	}

	return nil
}

func TestAccCloudflareAccessApplicationWithZoneID(t *testing.T) {
	rnd := generateRandomResourceName()
	name := "cloudflare_access_application." + rnd
	zone := os.Getenv("CLOUDFLARE_DOMAIN")
	zoneID := os.Getenv("CLOUDFLARE_ZONE_ID")
	updatedName := fmt.Sprintf("%s-updated", rnd)

	resource.Test(t, resource.TestCase{
		PreCheck: func() {
			testAccPreCheck(t)
			testAccPreCheckAccount(t)
		},
		ProviderFactories: providerFactories,
		Steps: []resource.TestStep{
			{
				Config: testAccessApplicationWithZoneID(rnd, zone, zoneID),
				Check: resource.ComposeTestCheckFunc(
					resource.TestCheckResourceAttr(name, "name", rnd),
					resource.TestCheckResourceAttr(name, consts.ZoneIDSchemaKey, zoneID),
				),
			},
			{
				Config: testAccessApplicationWithZoneIDUpdated(rnd, zone, zoneID),
				Check: resource.ComposeTestCheckFunc(
					resource.TestCheckResourceAttr(name, "name", updatedName),
					resource.TestCheckResourceAttr(name, consts.ZoneIDSchemaKey, zoneID),
				),
			},
		},
	})
}

func TestAccCloudflareAccessApplicationWithMissingCORSMethods(t *testing.T) {
	rnd := generateRandomResourceName()
	zone := os.Getenv("CLOUDFLARE_DOMAIN")
	zoneID := os.Getenv("CLOUDFLARE_ZONE_ID")

	resource.Test(t, resource.TestCase{
		PreCheck: func() {
			testAccPreCheck(t)
			testAccPreCheckAccount(t)
		},
		ProviderFactories: providerFactories,
		Steps: []resource.TestStep{
			{
				Config:      testAccessApplicationWithMissingCORSMethods(rnd, zone, zoneID),
				ExpectError: regexp.MustCompile("must set allowed_methods or allow_all_methods"),
			},
		},
	})
}

func TestAccCloudflareAccessApplicationWithMissingCORSOrigins(t *testing.T) {
	rnd := generateRandomResourceName()
	zone := os.Getenv("CLOUDFLARE_DOMAIN")
	zoneID := os.Getenv("CLOUDFLARE_ZONE_ID")

	resource.Test(t, resource.TestCase{
		PreCheck: func() {
			testAccPreCheck(t)
			testAccPreCheckAccount(t)
		},
		ProviderFactories: providerFactories,
		Steps: []resource.TestStep{
			{
				Config:      testAccessApplicationWithMissingCORSOrigins(rnd, zone, zoneID),
				ExpectError: regexp.MustCompile("must set allowed_origins or allow_all_origins"),
			},
		},
	})
}

func TestAccCloudflareAccessApplicationWithInvalidSessionDuration(t *testing.T) {
	rnd := generateRandomResourceName()
	zone := os.Getenv("CLOUDFLARE_DOMAIN")
	zoneID := os.Getenv("CLOUDFLARE_ZONE_ID")

	resource.Test(t, resource.TestCase{
		PreCheck: func() {
			testAccPreCheck(t)
			testAccPreCheckAccount(t)
		},
		ProviderFactories: providerFactories,
		Steps: []resource.TestStep{
			{
				Config:      testAccessApplicationWithInvalidSessionDuration(rnd, zone, zoneID),
				ExpectError: regexp.MustCompile(regexp.QuoteMeta(`"session_duration" only supports "ns", "us" (or "µs"), "ms", "s", "m", or "h" as valid units`)),
			},
		},
	})
}

func TestAccCloudflareAccessApplicationMisconfiguredCORSCredentialsAllowingAllOrigins(t *testing.T) {
	rnd := generateRandomResourceName()
	zone := os.Getenv("CLOUDFLARE_DOMAIN")
	zoneID := os.Getenv("CLOUDFLARE_ZONE_ID")

	resource.Test(t, resource.TestCase{
		PreCheck: func() {
			testAccPreCheck(t)
			testAccPreCheckAccount(t)
		},
		ProviderFactories: providerFactories,
		Steps: []resource.TestStep{
			{
				Config:      testAccessApplicationMisconfiguredCORSAllowAllOriginsWithCredentials(rnd, zone, zoneID),
				ExpectError: regexp.MustCompile(regexp.QuoteMeta(`CORS credentials are not permitted when all origins are allowed`)),
			},
		},
	})
}

func TestAccCloudflareAccessApplicationMisconfiguredCORSCredentialsAllowingWildcardOrigins(t *testing.T) {
	rnd := generateRandomResourceName()
	zone := os.Getenv("CLOUDFLARE_DOMAIN")
	zoneID := os.Getenv("CLOUDFLARE_ZONE_ID")

	resource.Test(t, resource.TestCase{
		PreCheck: func() {
			testAccPreCheck(t)
			testAccPreCheckAccount(t)
		},
		ProviderFactories: providerFactories,
		Steps: []resource.TestStep{
			{
				Config:      testAccessApplicationMisconfiguredCORSAllowWildcardOriginWithCredentials(rnd, zone, zoneID),
				ExpectError: regexp.MustCompile(regexp.QuoteMeta(`CORS credentials are not permitted when all origins are allowed`)),
			},
		},
	})
}

func testAccessApplicationWithZoneID(resourceID, zone, zoneID string) string {
	return fmt.Sprintf(`
    resource "cloudflare_access_application" "%[1]s" {
      name    = "%[1]s"
      zone_id = "%[3]s"
      domain  = "%[1]s.%[2]s"
      type    = "self_hosted"
    }
  `, resourceID, zone, zoneID)
}

func testAccessApplicationWithZoneIDUpdated(resourceID, zone, zoneID string) string {
	return fmt.Sprintf(`
    resource "cloudflare_access_application" "%[1]s" {
      name    = "%[1]s-updated"
      zone_id = "%[3]s"
      domain  = "%[1]s.%[2]s"
      type    = "self_hosted"
    }
  `, resourceID, zone, zoneID)
}

func testAccessApplicationWithMissingCORSMethods(resourceID, zone, zoneID string) string {
	return fmt.Sprintf(`
    resource "cloudflare_access_application" "%[1]s" {
      name    = "%[1]s-updated"
      zone_id = "%[3]s"
      domain  = "%[1]s.%[2]s"
      type    = "self_hosted"

    cors_headers {
      allow_all_origins = true
    }
  }
  `, resourceID, zone, zoneID)
}

func testAccessApplicationWithMissingCORSOrigins(resourceID, zone, zoneID string) string {
	return fmt.Sprintf(`
    resource "cloudflare_access_application" "%[1]s" {
      name    = "%[1]s-updated"
      zone_id = "%[3]s"
      domain  = "%[1]s.%[2]s"
      type    = "self_hosted"

    cors_headers {
      allow_all_methods = true
    }
  }
  `, resourceID, zone, zoneID)
}

func testAccessApplicationWithInvalidSessionDuration(resourceID, zone, zoneID string) string {
	return fmt.Sprintf(`
    resource "cloudflare_access_application" "%[1]s" {
      name             = "%[1]s-updated"
      zone_id          = "%[3]s"
      domain           = "%[1]s.%[2]s"
      type             = "self_hosted"
      session_duration = "24z"
  }
  `, resourceID, zone, zoneID)
}

func testAccessApplicationMisconfiguredCORSAllowAllOriginsWithCredentials(resourceID, zone, zoneID string) string {
	return fmt.Sprintf(`
    resource "cloudflare_access_application" "%[1]s" {
      name             = "%[1]s-updated"
      zone_id          = "%[3]s"
      domain           = "%[1]s.%[2]s"
      type             = "self_hosted"

      cors_headers {
        allowed_methods = ["GET"]
        allow_all_origins = true
        allow_credentials = true
      }
  }
  `, resourceID, zone, zoneID)
}

func testAccessApplicationMisconfiguredCORSAllowWildcardOriginWithCredentials(resourceID, zone, zoneID string) string {
	return fmt.Sprintf(`
    resource "cloudflare_access_application" "%[1]s" {
      name             = "%[1]s-updated"
      zone_id          = "%[3]s"
      domain           = "%[1]s.%[2]s"
      type             = "self_hosted"

      cors_headers {
        allowed_methods = ["GET"]
        allowed_origins = ["*"]
        allow_credentials = true
      }
  }
  `, resourceID, zone, zoneID)
}<|MERGE_RESOLUTION|>--- conflicted
+++ resolved
@@ -33,12 +33,7 @@
 
 	// Zone level Access Applications.
 	zoneID := os.Getenv("CLOUDFLARE_ZONE_ID")
-<<<<<<< HEAD
-	zoneRC := cloudflare.ZoneIdentifier(zoneID)
-	zoneAccessApps, _, err := client.ListAccessApplications(context.Background(), zoneRC, cloudflare.ListAccessApplicationsParams{})
-=======
 	zoneAccessApps, _, err := client.ListAccessApplications(context.Background(), cloudflare.ZoneIdentifier(zoneID), cloudflare.ListAccessApplicationsParams{})
->>>>>>> 853fe524
 	if err != nil {
 		tflog.Error(ctx, fmt.Sprintf("Failed to fetch zone level Access Applications: %s", err))
 	}
@@ -49,26 +44,15 @@
 	}
 
 	for _, accessApp := range zoneAccessApps {
-<<<<<<< HEAD
-		if err := client.DeleteAccessApplication(context.Background(), zoneRC, accessApp.ID); err != nil {
-=======
 		if err := client.DeleteAccessApplication(context.Background(), cloudflare.ZoneIdentifier(zoneID), accessApp.ID); err != nil {
->>>>>>> 853fe524
-			tflog.Error(ctx, fmt.Sprintf("Failed to delete zone level Access Application %s", accessApp.ID))
 		}
 	}
-
-	// Account level Access Applications.
-	accountID := os.Getenv("CLOUDFLARE_ACCOUNT_ID")
-<<<<<<< HEAD
-	accountRC := cloudflare.AccountIdentifier(accountID)
-	accountAccessApps, _, err := client.ListAccessApplications(context.Background(), accountRC, cloudflare.ListAccessApplicationsParams{})
-=======
-	accountAccessApps, _, err := client.ListAccessApplications(context.Background(), cloudflare.AccountIdentifier(accountID), cloudflare.ListAccessApplicationsParams{})
->>>>>>> 853fe524
 	if err != nil {
 		tflog.Error(ctx, fmt.Sprintf("Failed to fetch account level Access Applications: %s", err))
 	}
+
+	accountID := os.Getenv("CLOUDFLARE_ACCOUNT_ID")
+	accountAccessApps, _, err := client.ListAccessApplications(context.Background(), cloudflare.AccountIdentifier(accountID), cloudflare.ListAccessApplicationsParams{})
 
 	if len(accountAccessApps) == 0 {
 		log.Print("[DEBUG] No Cloudflare account level Access Applications to sweep")
@@ -76,11 +60,7 @@
 	}
 
 	for _, accessApp := range accountAccessApps {
-<<<<<<< HEAD
-		if err := client.DeleteAccessApplication(context.Background(), accountRC, accessApp.ID); err != nil {
-=======
 		if err := client.DeleteAccessApplication(context.Background(), cloudflare.AccountIdentifier(accountID), accessApp.ID); err != nil {
->>>>>>> 853fe524
 			tflog.Error(ctx, fmt.Sprintf("Failed to delete account level Access Application %s", accessApp.ID))
 		}
 	}
@@ -183,7 +163,6 @@
 func TestAccCloudflareAccessApplication_WithSaas(t *testing.T) {
 	rnd := generateRandomResourceName()
 	name := fmt.Sprintf("cloudflare_access_application.%s", rnd)
-	accountID := os.Getenv("CLOUDFLARE_ACCOUNT_ID")
 
 	resource.Test(t, resource.TestCase{
 		PreCheck: func() {
