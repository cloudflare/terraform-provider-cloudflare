--- conflicted
+++ resolved
@@ -35,16 +35,12 @@
 func resourceCloudflareAccessGroupRead(ctx context.Context, d *schema.ResourceData, meta interface{}) diag.Diagnostics {
 	client := meta.(*cloudflare.API)
 
-	rc, err := initResourceContainer(d)
+	identifier, err := initIdentifier(d)
 	if err != nil {
 		return diag.FromErr(err)
 	}
 
-<<<<<<< HEAD
-	accessGroup, err := client.GetAccessGroup(ctx, rc, d.Id())
-=======
 	accessGroup, err := client.GetAccessGroup(ctx, identifier, d.Id())
->>>>>>> 853fe524
 
 	if err != nil {
 		var notFoundError *cloudflare.NotFoundError
@@ -79,14 +75,6 @@
 		Name: d.Get("name").(string),
 	}
 
-<<<<<<< HEAD
-	newAccessGroup = appendConditionalAccessGroupFields(newAccessGroup, d)
-	createAccessGroupParams := cloudflare.CreateAccessGroupParams{
-		Name:    newAccessGroup.Name,
-		Include: newAccessGroup.Include,
-		Exclude: newAccessGroup.Exclude,
-		Require: newAccessGroup.Require,
-=======
 	exclude := d.Get("exclude").([]interface{})
 	for _, value := range exclude {
 		if value != nil {
@@ -106,21 +94,16 @@
 		if value != nil {
 			newAccessGroup.Include = BuildAccessGroupCondition(value.(map[string]interface{}))
 		}
->>>>>>> 853fe524
 	}
 
 	tflog.Debug(ctx, fmt.Sprintf("Creating Cloudflare Access Group from struct: %+v", newAccessGroup))
 
-	rc, err := initResourceContainer(d)
+	identifier, err := initIdentifier(d)
 	if err != nil {
 		return diag.FromErr(err)
 	}
 
-<<<<<<< HEAD
-	accessGroup, err := client.CreateAccessGroup(ctx, rc, createAccessGroupParams)
-=======
 	accessGroup, err := client.CreateAccessGroup(ctx, identifier, newAccessGroup)
->>>>>>> 853fe524
 	if err != nil {
 		return diag.FromErr(fmt.Errorf("error creating Access Group for ID %q: %w", accessGroup.ID, err))
 	}
@@ -137,15 +120,6 @@
 		ID:   d.Id(),
 	}
 
-<<<<<<< HEAD
-	updatedAccessGroup = appendConditionalAccessGroupFields(updatedAccessGroup, d)
-	updatedAccessGroupParams := cloudflare.UpdateAccessGroupParams{
-		ID:      updatedAccessGroup.ID,
-		Name:    updatedAccessGroup.Name,
-		Include: updatedAccessGroup.Include,
-		Exclude: updatedAccessGroup.Exclude,
-		Require: updatedAccessGroup.Require,
-=======
 	exclude := d.Get("exclude").([]interface{})
 	for _, value := range exclude {
 		if value != nil {
@@ -165,21 +139,16 @@
 		if value != nil {
 			updatedAccessGroup.Include = BuildAccessGroupCondition(value.(map[string]interface{}))
 		}
->>>>>>> 853fe524
 	}
 
 	tflog.Debug(ctx, fmt.Sprintf("Updating Cloudflare Access Group from struct: %+v", updatedAccessGroup))
 
-	rc, err := initResourceContainer(d)
+	identifier, err := initIdentifier(d)
 	if err != nil {
 		return diag.FromErr(err)
 	}
 
-<<<<<<< HEAD
-	accessGroup, err := client.UpdateAccessGroup(ctx, rc, updatedAccessGroupParams)
-=======
 	accessGroup, err := client.UpdateAccessGroup(ctx, identifier, updatedAccessGroup)
->>>>>>> 853fe524
 	if err != nil {
 		return diag.FromErr(fmt.Errorf("error updating Access Group for ID %q: %w", d.Id(), err))
 	}
@@ -196,16 +165,12 @@
 
 	tflog.Debug(ctx, fmt.Sprintf("Deleting Cloudflare Access Group using ID: %s", d.Id()))
 
-	rc, err := initResourceContainer(d)
+	identifier, err := initIdentifier(d)
 	if err != nil {
 		return diag.FromErr(err)
 	}
 
-<<<<<<< HEAD
-	err = client.DeleteAccessGroup(ctx, rc, d.Id())
-=======
 	err = client.DeleteAccessGroup(ctx, identifier, d.Id())
->>>>>>> 853fe524
 	if err != nil {
 		return diag.FromErr(fmt.Errorf("error deleting Access Group for ID %q: %w", d.Id(), err))
 	}
