package sdkv2provider

import (
	"context"
	"fmt"

	"github.com/cloudflare/cloudflare-go"
	"github.com/hashicorp/terraform-plugin-sdk/v2/diag"
	"github.com/hashicorp/terraform-plugin-sdk/v2/helper/schema"
)

func dataSourceCloudflareAccessIdentityProvider() *schema.Resource {
	return &schema.Resource{
		Schema:      dataSourceCloudflareAccessIdentityProviderSchema(),
		ReadContext: dataSourceCloudflareAccessIdentityProviderRead,
		Description: "Use this data source to lookup a single [Access Identity Provider](https://developers.cloudflare.com/cloudflare-one/identity/idp-integration) by name.",
	}
}

func dataSourceCloudflareAccessIdentityProviderRead(ctx context.Context, d *schema.ResourceData, meta interface{}) diag.Diagnostics {
	client := meta.(*cloudflare.API)
	rc, err := initResourceContainer(d)
	name := d.Get("name").(string)
	if err != nil {
		return diag.FromErr(err)
	}

<<<<<<< HEAD
	providers, _, err := client.ListAccessIdentityProviders(ctx, rc, cloudflare.ListAccessIdentityProvidersParams{})
=======
	providers, _, err := client.ListAccessIdentityProviders(ctx, identifier, cloudflare.ListAccessIdentityProvidersParams{})
>>>>>>> 853fe524

	if err != nil {
		return diag.FromErr(fmt.Errorf("error listing Access Identity Providers: %w", err))
	}

	if len(providers) == 0 {
		return diag.FromErr(fmt.Errorf("no Access Identity Providers found"))
	}

	var accessIdentityProvider cloudflare.AccessIdentityProvider
	for _, provider := range providers {
		if provider.Name == name {
			accessIdentityProvider = provider
			break
		}
	}

	if accessIdentityProvider.ID == "" {
		return diag.FromErr(fmt.Errorf("no Access Identity Provider matching name %q", name))
	}

	d.SetId(accessIdentityProvider.ID)
	d.Set("name", accessIdentityProvider.Name)
	d.Set("type", accessIdentityProvider.Type)

	return nil
}<|MERGE_RESOLUTION|>--- conflicted
+++ resolved
@@ -19,17 +19,15 @@
 
 func dataSourceCloudflareAccessIdentityProviderRead(ctx context.Context, d *schema.ResourceData, meta interface{}) diag.Diagnostics {
 	client := meta.(*cloudflare.API)
-	rc, err := initResourceContainer(d)
+	identifier, err := initIdentifier(d)
 	name := d.Get("name").(string)
 	if err != nil {
 		return diag.FromErr(err)
 	}
 
-<<<<<<< HEAD
-	providers, _, err := client.ListAccessIdentityProviders(ctx, rc, cloudflare.ListAccessIdentityProvidersParams{})
-=======
+
 	providers, _, err := client.ListAccessIdentityProviders(ctx, identifier, cloudflare.ListAccessIdentityProvidersParams{})
->>>>>>> 853fe524
+
 
 	if err != nil {
 		return diag.FromErr(fmt.Errorf("error listing Access Identity Providers: %w", err))
