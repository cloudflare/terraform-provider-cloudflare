// File generated from our OpenAPI spec by Stainless. See CONTRIBUTING.md for details.

package internal

import (
	"context"
	"fmt"
	"regexp"

	"github.com/cloudflare/cloudflare-go/v2"
	"github.com/cloudflare/cloudflare-go/v2/option"
	"github.com/cloudflare/terraform-provider-cloudflare/internal/consts"
	"github.com/cloudflare/terraform-provider-cloudflare/internal/services/access_rule"
	"github.com/cloudflare/terraform-provider-cloudflare/internal/services/account"
	"github.com/cloudflare/terraform-provider-cloudflare/internal/services/account_member"
	"github.com/cloudflare/terraform-provider-cloudflare/internal/services/address_map"
	"github.com/cloudflare/terraform-provider-cloudflare/internal/services/api_shield"
	"github.com/cloudflare/terraform-provider-cloudflare/internal/services/api_shield_operation"
	"github.com/cloudflare/terraform-provider-cloudflare/internal/services/api_shield_operation_schema_validation_settings"
	"github.com/cloudflare/terraform-provider-cloudflare/internal/services/api_shield_schema"
	"github.com/cloudflare/terraform-provider-cloudflare/internal/services/api_shield_schema_validation_settings"
	"github.com/cloudflare/terraform-provider-cloudflare/internal/services/api_token"
	"github.com/cloudflare/terraform-provider-cloudflare/internal/services/argo_smart_routing"
	"github.com/cloudflare/terraform-provider-cloudflare/internal/services/argo_tiered_caching"
	"github.com/cloudflare/terraform-provider-cloudflare/internal/services/authenticated_origin_pulls"
	"github.com/cloudflare/terraform-provider-cloudflare/internal/services/authenticated_origin_pulls_certificate"
	"github.com/cloudflare/terraform-provider-cloudflare/internal/services/bot_management"
	"github.com/cloudflare/terraform-provider-cloudflare/internal/services/byo_ip_prefix"
	"github.com/cloudflare/terraform-provider-cloudflare/internal/services/certificate_pack"
	"github.com/cloudflare/terraform-provider-cloudflare/internal/services/custom_hostname"
	"github.com/cloudflare/terraform-provider-cloudflare/internal/services/custom_hostname_fallback_origin"
	"github.com/cloudflare/terraform-provider-cloudflare/internal/services/custom_ssl"
	"github.com/cloudflare/terraform-provider-cloudflare/internal/services/d1_database"
	"github.com/cloudflare/terraform-provider-cloudflare/internal/services/dcv_delegation"
	"github.com/cloudflare/terraform-provider-cloudflare/internal/services/dns_record"
	"github.com/cloudflare/terraform-provider-cloudflare/internal/services/dns_zone_dnssec"
	"github.com/cloudflare/terraform-provider-cloudflare/internal/services/email_routing_address"
	"github.com/cloudflare/terraform-provider-cloudflare/internal/services/email_routing_catch_all"
	"github.com/cloudflare/terraform-provider-cloudflare/internal/services/email_routing_rule"
	"github.com/cloudflare/terraform-provider-cloudflare/internal/services/email_routing_settings"
	"github.com/cloudflare/terraform-provider-cloudflare/internal/services/filter"
	"github.com/cloudflare/terraform-provider-cloudflare/internal/services/firewall_rule"
	"github.com/cloudflare/terraform-provider-cloudflare/internal/services/healthcheck"
	"github.com/cloudflare/terraform-provider-cloudflare/internal/services/hostname_tls_setting"
	"github.com/cloudflare/terraform-provider-cloudflare/internal/services/hyperdrive_config"
	"github.com/cloudflare/terraform-provider-cloudflare/internal/services/keyless_certificate"
	"github.com/cloudflare/terraform-provider-cloudflare/internal/services/list"
	"github.com/cloudflare/terraform-provider-cloudflare/internal/services/list_item"
	"github.com/cloudflare/terraform-provider-cloudflare/internal/services/load_balancer"
	"github.com/cloudflare/terraform-provider-cloudflare/internal/services/load_balancer_monitor"
	"github.com/cloudflare/terraform-provider-cloudflare/internal/services/load_balancer_pool"
	"github.com/cloudflare/terraform-provider-cloudflare/internal/services/logpull_retention"
	"github.com/cloudflare/terraform-provider-cloudflare/internal/services/logpush_job"
	"github.com/cloudflare/terraform-provider-cloudflare/internal/services/logpush_ownership_challenge"
	"github.com/cloudflare/terraform-provider-cloudflare/internal/services/magic_wan_gre_tunnel"
	"github.com/cloudflare/terraform-provider-cloudflare/internal/services/magic_wan_ipsec_tunnel"
	"github.com/cloudflare/terraform-provider-cloudflare/internal/services/magic_wan_static_route"
	"github.com/cloudflare/terraform-provider-cloudflare/internal/services/managed_headers"
	"github.com/cloudflare/terraform-provider-cloudflare/internal/services/mtls_certificate"
	"github.com/cloudflare/terraform-provider-cloudflare/internal/services/notification_policy"
	"github.com/cloudflare/terraform-provider-cloudflare/internal/services/notification_policy_webhooks"
	"github.com/cloudflare/terraform-provider-cloudflare/internal/services/observatory_scheduled_test"
	"github.com/cloudflare/terraform-provider-cloudflare/internal/services/origin_ca_certificate"
	"github.com/cloudflare/terraform-provider-cloudflare/internal/services/page_rule"
	"github.com/cloudflare/terraform-provider-cloudflare/internal/services/pages_domain"
	"github.com/cloudflare/terraform-provider-cloudflare/internal/services/pages_project"
	"github.com/cloudflare/terraform-provider-cloudflare/internal/services/queue"
	"github.com/cloudflare/terraform-provider-cloudflare/internal/services/r2_bucket"
	"github.com/cloudflare/terraform-provider-cloudflare/internal/services/rate_limit"
	"github.com/cloudflare/terraform-provider-cloudflare/internal/services/regional_hostname"
	"github.com/cloudflare/terraform-provider-cloudflare/internal/services/regional_tiered_cache"
	"github.com/cloudflare/terraform-provider-cloudflare/internal/services/ruleset"
	"github.com/cloudflare/terraform-provider-cloudflare/internal/services/spectrum_application"
	"github.com/cloudflare/terraform-provider-cloudflare/internal/services/tiered_cache"
	"github.com/cloudflare/terraform-provider-cloudflare/internal/services/total_tls"
	"github.com/cloudflare/terraform-provider-cloudflare/internal/services/turnstile_widget"
	"github.com/cloudflare/terraform-provider-cloudflare/internal/services/url_normalization_settings"
	"github.com/cloudflare/terraform-provider-cloudflare/internal/services/user_agent_blocking_rule"
	"github.com/cloudflare/terraform-provider-cloudflare/internal/services/waiting_room"
	"github.com/cloudflare/terraform-provider-cloudflare/internal/services/waiting_room_event"
	"github.com/cloudflare/terraform-provider-cloudflare/internal/services/waiting_room_rules"
	"github.com/cloudflare/terraform-provider-cloudflare/internal/services/waiting_room_setting"
	"github.com/cloudflare/terraform-provider-cloudflare/internal/services/web3_hostname"
	"github.com/cloudflare/terraform-provider-cloudflare/internal/services/web_analytics_rule"
	"github.com/cloudflare/terraform-provider-cloudflare/internal/services/web_analytics_site"
	"github.com/cloudflare/terraform-provider-cloudflare/internal/services/workers_cron_trigger"
	"github.com/cloudflare/terraform-provider-cloudflare/internal/services/workers_custom_domain"
	"github.com/cloudflare/terraform-provider-cloudflare/internal/services/workers_for_platforms_dispatch_namespace"
	"github.com/cloudflare/terraform-provider-cloudflare/internal/services/workers_kv"
	"github.com/cloudflare/terraform-provider-cloudflare/internal/services/workers_kv_namespace"
	"github.com/cloudflare/terraform-provider-cloudflare/internal/services/workers_script"
	"github.com/cloudflare/terraform-provider-cloudflare/internal/services/workers_secret"
	"github.com/cloudflare/terraform-provider-cloudflare/internal/services/zero_trust_access_application"
	"github.com/cloudflare/terraform-provider-cloudflare/internal/services/zero_trust_access_custom_page"
	"github.com/cloudflare/terraform-provider-cloudflare/internal/services/zero_trust_access_group"
	"github.com/cloudflare/terraform-provider-cloudflare/internal/services/zero_trust_access_identity_provider"
	"github.com/cloudflare/terraform-provider-cloudflare/internal/services/zero_trust_access_key_configuration"
	"github.com/cloudflare/terraform-provider-cloudflare/internal/services/zero_trust_access_mtls_certificate"
	"github.com/cloudflare/terraform-provider-cloudflare/internal/services/zero_trust_access_mtls_hostname_settings"
	"github.com/cloudflare/terraform-provider-cloudflare/internal/services/zero_trust_access_policy"
	"github.com/cloudflare/terraform-provider-cloudflare/internal/services/zero_trust_access_service_token"
	"github.com/cloudflare/terraform-provider-cloudflare/internal/services/zero_trust_access_short_lived_certificate"
	"github.com/cloudflare/terraform-provider-cloudflare/internal/services/zero_trust_access_tag"
	"github.com/cloudflare/terraform-provider-cloudflare/internal/services/zero_trust_device_certificates"
	"github.com/cloudflare/terraform-provider-cloudflare/internal/services/zero_trust_device_managed_networks"
	"github.com/cloudflare/terraform-provider-cloudflare/internal/services/zero_trust_device_posture_integration"
	"github.com/cloudflare/terraform-provider-cloudflare/internal/services/zero_trust_device_posture_rule"
	"github.com/cloudflare/terraform-provider-cloudflare/internal/services/zero_trust_device_profiles"
	"github.com/cloudflare/terraform-provider-cloudflare/internal/services/zero_trust_dex_test"
	"github.com/cloudflare/terraform-provider-cloudflare/internal/services/zero_trust_dlp_custom_profile"
	"github.com/cloudflare/terraform-provider-cloudflare/internal/services/zero_trust_dlp_predefined_profile"
	"github.com/cloudflare/terraform-provider-cloudflare/internal/services/zero_trust_dns_location"
	"github.com/cloudflare/terraform-provider-cloudflare/internal/services/zero_trust_gateway_policy"
	"github.com/cloudflare/terraform-provider-cloudflare/internal/services/zero_trust_gateway_proxy_endpoint"
	"github.com/cloudflare/terraform-provider-cloudflare/internal/services/zero_trust_gateway_settings"
	"github.com/cloudflare/terraform-provider-cloudflare/internal/services/zero_trust_list"
	"github.com/cloudflare/terraform-provider-cloudflare/internal/services/zero_trust_local_domain_fallback"
	"github.com/cloudflare/terraform-provider-cloudflare/internal/services/zero_trust_organization"
	"github.com/cloudflare/terraform-provider-cloudflare/internal/services/zero_trust_tunnel_cloudflared"
	"github.com/cloudflare/terraform-provider-cloudflare/internal/services/zero_trust_tunnel_cloudflared_config"
	"github.com/cloudflare/terraform-provider-cloudflare/internal/services/zero_trust_tunnel_cloudflared_route"
	"github.com/cloudflare/terraform-provider-cloudflare/internal/services/zero_trust_tunnel_cloudflared_virtual_network"
	"github.com/cloudflare/terraform-provider-cloudflare/internal/services/zone"
	"github.com/cloudflare/terraform-provider-cloudflare/internal/services/zone_cache_reserve"
	"github.com/cloudflare/terraform-provider-cloudflare/internal/services/zone_cache_variants"
	"github.com/cloudflare/terraform-provider-cloudflare/internal/services/zone_hold"
	"github.com/cloudflare/terraform-provider-cloudflare/internal/services/zone_lockdown"
	"github.com/cloudflare/terraform-provider-cloudflare/internal/services/zone_setting"
	"github.com/cloudflare/terraform-provider-cloudflare/internal/services/zone_subscription"
	"github.com/cloudflare/terraform-provider-cloudflare/internal/utils"
	"github.com/hashicorp/terraform-plugin-framework-validators/stringvalidator"
	"github.com/hashicorp/terraform-plugin-framework/datasource"
	"github.com/hashicorp/terraform-plugin-framework/path"
	"github.com/hashicorp/terraform-plugin-framework/provider"
	"github.com/hashicorp/terraform-plugin-framework/provider/schema"
	"github.com/hashicorp/terraform-plugin-framework/resource"
	"github.com/hashicorp/terraform-plugin-framework/schema/validator"
	"github.com/hashicorp/terraform-plugin-framework/types"
)

var _ provider.ProviderWithConfigValidators = (*CloudflareProvider)(nil)

// CloudflareProvider defines the provider implementation.
type CloudflareProvider struct {
	// version is set to the provider version on release, "dev" when the
	// provider is built and ran locally, and "test" when running acceptance
	// testing.
	version string
}

// CloudflareProviderModel describes the provider data model.
type CloudflareProviderModel struct {
<<<<<<< HEAD
	BaseURL        types.String `tfsdk:"base_url" json:"base_url,optional"`
	APIToken       types.String `tfsdk:"api_token" json:"api_token,optional"`
	APIKey         types.String `tfsdk:"api_key" json:"api_key,optional"`
	APIEmail       types.String `tfsdk:"api_email" json:"api_email,optional"`
	UserServiceKey types.String `tfsdk:"user_service_key" json:"user_service_key,optional"`
=======
	APIKey                  types.String `tfsdk:"api_key" json:"api_key"`
	APIUserServiceKey       types.String `tfsdk:"api_user_service_key" json:"api_user_service_key"`
	Email                   types.String `tfsdk:"email" json:"email"`
	APIToken                types.String `tfsdk:"api_token" json:"api_token"`
	UserAgentOperatorSuffix types.String `tfsdk:"user_agent_operator_suffix" json:"user_agent_operator_suffix"`
	BaseURL                 types.String `tfsdk:"base_url" json:"base_url"`
>>>>>>> efc48845
}

func (p *CloudflareProvider) Metadata(ctx context.Context, req provider.MetadataRequest, resp *provider.MetadataResponse) {
	resp.TypeName = "cloudflare"
	resp.Version = p.version
}

func ProviderSchema(ctx context.Context) schema.Schema {
	return schema.Schema{
		Attributes: map[string]schema.Attribute{
			consts.EmailSchemaKey: schema.StringAttribute{
				Optional:            true,
				MarkdownDescription: fmt.Sprintf("A registered Cloudflare email address. Alternatively, can be configured using the `%s` environment variable. Required when using `api_key`. Conflicts with `api_token`.", consts.EmailEnvVarKey),
				Validators:          []validator.String{},
			},

			consts.APIKeySchemaKey: schema.StringAttribute{
				Optional:            true,
				MarkdownDescription: fmt.Sprintf("The API key for operations. Alternatively, can be configured using the `%s` environment variable. API keys are [now considered legacy by Cloudflare](https://developers.cloudflare.com/fundamentals/api/get-started/keys/#limitations), API tokens should be used instead. Must provide only one of `api_key`, `api_token`, `api_user_service_key`.", consts.APIKeyEnvVarKey),
				Validators: []validator.String{
					stringvalidator.RegexMatches(
						regexp.MustCompile(`[0-9a-f]{37}`),
						"API key must be 37 characters long and only contain characters 0-9 and a-f (all lowercased)",
					),
					stringvalidator.AlsoRequires(path.Expressions{
						path.MatchRoot(consts.EmailSchemaKey),
					}...),
				},
			},

			consts.APITokenSchemaKey: schema.StringAttribute{
				Optional:            true,
				MarkdownDescription: fmt.Sprintf("The API Token for operations. Alternatively, can be configured using the `%s` environment variable. Must provide only one of `api_key`, `api_token`, `api_user_service_key`.", consts.APITokenEnvVarKey),
				Validators: []validator.String{
					stringvalidator.RegexMatches(
						regexp.MustCompile(`[A-Za-z0-9-_]{40}`),
						"API tokens must be 40 characters long and only contain characters a-z, A-Z, 0-9, hyphens and underscores",
					),
				},
			},

			consts.APIUserServiceKeySchemaKey: schema.StringAttribute{
				Optional:            true,
				MarkdownDescription: fmt.Sprintf("A special Cloudflare API key good for a restricted set of endpoints. Alternatively, can be configured using the `%s` environment variable. Must provide only one of `api_key`, `api_token`, `api_user_service_key`.", consts.APIUserServiceKeyEnvVarKey),
			},

			consts.UserAgentOperatorSuffixSchemaKey: schema.StringAttribute{
				Optional:            true,
				MarkdownDescription: fmt.Sprintf("A value to append to the HTTP User Agent for all API calls. This value is not something most users need to modify however, if you are using a non-standard provider or operator configuration, this is recommended to assist in uniquely identifying your traffic. **Setting this value will remove the Terraform version from the HTTP User Agent string and may have unintended consequences**. Alternatively, can be configured using the `%s` environment variable.", consts.UserAgentOperatorSuffixEnvVarKey),
			},

			consts.BaseURLSchemaKey: schema.StringAttribute{
				Optional:            true,
				MarkdownDescription: fmt.Sprintf("Value to override the default HTTP client base URL. Alternatively, can be configured using the `%s` environment variable.", consts.BaseURLSchemaKey),
			},
		},
	}
}

func (p *CloudflareProvider) Schema(ctx context.Context, req provider.SchemaRequest, resp *provider.SchemaResponse) {
	resp.Schema = ProviderSchema(ctx)
}

func (p *CloudflareProvider) Configure(ctx context.Context, req provider.ConfigureRequest, resp *provider.ConfigureResponse) {

	// TODO(terraform): apiKey := os.Getenv("API_KEY")

	var data CloudflareProviderModel

	resp.Diagnostics.Append(req.Config.Get(ctx, &data)...)

	opts := []option.RequestOption{}

	if !data.BaseURL.IsNull() {
		opts = append(opts, option.WithBaseURL(data.BaseURL.ValueString()))
	}
	if !data.APIToken.IsNull() {
		opts = append(opts, option.WithAPIToken(data.APIToken.ValueString()))
	}
	if !data.APIKey.IsNull() {
		opts = append(opts, option.WithAPIKey(data.APIKey.ValueString()))
	}
	if !data.Email.IsNull() {
		opts = append(opts, option.WithAPIEmail(data.Email.ValueString()))
	}
	if !data.APIUserServiceKey.IsNull() {
		opts = append(opts, option.WithUserServiceKey(data.APIUserServiceKey.ValueString()))
	}

	pluginVersion := utils.FindGoModuleVersion("github.com/hashicorp/terraform-plugin-framework")
	framework := "terraform-plugin-framework"
	userAgentParams := utils.UserAgentBuilderParams{
		ProviderVersion: &p.version,
		PluginType:      &framework,
		PluginVersion:   pluginVersion,
	}

	if !data.UserAgentOperatorSuffix.IsNull() {
		operatorSuffix := data.UserAgentOperatorSuffix.String()
		userAgentParams.OperatorSuffix = &operatorSuffix
	} else {
		userAgentParams.TerraformVersion = &req.TerraformVersion
	}

	opts = append(opts, option.WithHeader("user-agent", userAgentParams.String()))
	opts = append(opts, option.WithHeader("x-stainless-package-version", p.version))
	opts = append(opts, option.WithHeader("x-stainless-runtime", framework))
	opts = append(opts, option.WithHeader("x-stainless-lang", "Terraform"))
	if pluginVersion != nil {
		opts = append(opts, option.WithHeader("x-stainless-runtime-version", *pluginVersion))
	}

	client := cloudflare.NewClient(
		opts...,
	)

	resp.DataSourceData = client
	resp.ResourceData = client
}

func (p *CloudflareProvider) ConfigValidators(_ context.Context) []provider.ConfigValidator {
	return []provider.ConfigValidator{}
}

func (p *CloudflareProvider) Resources(ctx context.Context) []func() resource.Resource {
	return []func() resource.Resource{
		account.NewResource,
		account_member.NewResource,
		origin_ca_certificate.NewResource,
		api_token.NewResource,
		zone.NewResource,
		zone_setting.NewResource,
		zone_hold.NewResource,
		zone_subscription.NewResource,
		load_balancer.NewResource,
		load_balancer_monitor.NewResource,
		load_balancer_pool.NewResource,
		zone_cache_reserve.NewResource,
		tiered_cache.NewResource,
		zone_cache_variants.NewResource,
		regional_tiered_cache.NewResource,
		certificate_pack.NewResource,
		total_tls.NewResource,
		argo_smart_routing.NewResource,
		argo_tiered_caching.NewResource,
		custom_ssl.NewResource,
		custom_hostname.NewResource,
		custom_hostname_fallback_origin.NewResource,
		dns_record.NewResource,
		dns_zone_dnssec.NewResource,
		email_routing_settings.NewResource,
		email_routing_rule.NewResource,
		email_routing_catch_all.NewResource,
		email_routing_address.NewResource,
		filter.NewResource,
		zone_lockdown.NewResource,
		firewall_rule.NewResource,
		access_rule.NewResource,
		user_agent_blocking_rule.NewResource,
		healthcheck.NewResource,
		keyless_certificate.NewResource,
		logpush_job.NewResource,
		logpush_ownership_challenge.NewResource,
		logpull_retention.NewResource,
		authenticated_origin_pulls_certificate.NewResource,
		authenticated_origin_pulls.NewResource,
		page_rule.NewResource,
		rate_limit.NewResource,
		waiting_room.NewResource,
		waiting_room_event.NewResource,
		waiting_room_rules.NewResource,
		waiting_room_setting.NewResource,
		web3_hostname.NewResource,
		workers_script.NewResource,
		workers_cron_trigger.NewResource,
		workers_custom_domain.NewResource,
		workers_kv_namespace.NewResource,
		workers_kv.NewResource,
		queue.NewResource,
		api_shield.NewResource,
		api_shield_operation.NewResource,
		api_shield_operation_schema_validation_settings.NewResource,
		api_shield_schema_validation_settings.NewResource,
		api_shield_schema.NewResource,
		managed_headers.NewResource,
		ruleset.NewResource,
		url_normalization_settings.NewResource,
		spectrum_application.NewResource,
		regional_hostname.NewResource,
		address_map.NewResource,
		byo_ip_prefix.NewResource,
		magic_wan_gre_tunnel.NewResource,
		magic_wan_ipsec_tunnel.NewResource,
		magic_wan_static_route.NewResource,
		mtls_certificate.NewResource,
		pages_project.NewResource,
		pages_domain.NewResource,
		list.NewResource,
		list_item.NewResource,
		notification_policy_webhooks.NewResource,
		notification_policy.NewResource,
		d1_database.NewResource,
		r2_bucket.NewResource,
		workers_for_platforms_dispatch_namespace.NewResource,
		workers_secret.NewResource,
		zero_trust_dex_test.NewResource,
		zero_trust_device_managed_networks.NewResource,
		zero_trust_device_profiles.NewResource,
		zero_trust_device_certificates.NewResource,
		zero_trust_local_domain_fallback.NewResource,
		zero_trust_device_posture_rule.NewResource,
		zero_trust_device_posture_integration.NewResource,
		zero_trust_access_identity_provider.NewResource,
		zero_trust_organization.NewResource,
		zero_trust_access_application.NewResource,
		zero_trust_access_short_lived_certificate.NewResource,
		zero_trust_access_policy.NewResource,
		zero_trust_access_mtls_certificate.NewResource,
		zero_trust_access_mtls_hostname_settings.NewResource,
		zero_trust_access_group.NewResource,
		zero_trust_access_service_token.NewResource,
		zero_trust_access_key_configuration.NewResource,
		zero_trust_access_custom_page.NewResource,
		zero_trust_access_tag.NewResource,
		zero_trust_tunnel_cloudflared.NewResource,
		zero_trust_tunnel_cloudflared_config.NewResource,
		zero_trust_dlp_custom_profile.NewResource,
		zero_trust_dlp_predefined_profile.NewResource,
		zero_trust_gateway_settings.NewResource,
		zero_trust_list.NewResource,
		zero_trust_dns_location.NewResource,
		zero_trust_gateway_proxy_endpoint.NewResource,
		zero_trust_gateway_policy.NewResource,
		zero_trust_tunnel_cloudflared_route.NewResource,
		zero_trust_tunnel_cloudflared_virtual_network.NewResource,
		turnstile_widget.NewResource,
		hyperdrive_config.NewResource,
		web_analytics_site.NewResource,
		web_analytics_rule.NewResource,
		bot_management.NewResource,
		observatory_scheduled_test.NewResource,
		hostname_tls_setting.NewResource,
	}
}

func (p *CloudflareProvider) DataSources(ctx context.Context) []func() datasource.DataSource {
	return []func() datasource.DataSource{
		account.NewAccountDataSource,
		account.NewAccountsDataSource,
		account_member.NewAccountMemberDataSource,
		account_member.NewAccountMembersDataSource,
		origin_ca_certificate.NewOriginCACertificateDataSource,
		origin_ca_certificate.NewOriginCACertificatesDataSource,
		api_token.NewAPITokenDataSource,
		api_token.NewAPITokensDataSource,
		zone.NewZoneDataSource,
		zone.NewZonesDataSource,
		zone_setting.NewZoneSettingDataSource,
		zone_hold.NewZoneHoldDataSource,
		zone_subscription.NewZoneSubscriptionDataSource,
		load_balancer.NewLoadBalancerDataSource,
		load_balancer.NewLoadBalancersDataSource,
		load_balancer_monitor.NewLoadBalancerMonitorDataSource,
		load_balancer_monitor.NewLoadBalancerMonitorsDataSource,
		load_balancer_pool.NewLoadBalancerPoolDataSource,
		load_balancer_pool.NewLoadBalancerPoolsDataSource,
		zone_cache_reserve.NewZoneCacheReserveDataSource,
		tiered_cache.NewTieredCacheDataSource,
		zone_cache_variants.NewZoneCacheVariantsDataSource,
		regional_tiered_cache.NewRegionalTieredCacheDataSource,
		certificate_pack.NewCertificatePackDataSource,
		certificate_pack.NewCertificatePacksDataSource,
		total_tls.NewTotalTLSDataSource,
		argo_smart_routing.NewArgoSmartRoutingDataSource,
		argo_tiered_caching.NewArgoTieredCachingDataSource,
		custom_ssl.NewCustomSSLDataSource,
		custom_ssl.NewCustomSSLsDataSource,
		custom_hostname.NewCustomHostnameDataSource,
		custom_hostname.NewCustomHostnamesDataSource,
		custom_hostname_fallback_origin.NewCustomHostnameFallbackOriginDataSource,
		dns_record.NewDNSRecordDataSource,
		dns_record.NewDNSRecordsDataSource,
		dns_zone_dnssec.NewDNSZoneDNSSECDataSource,
		email_routing_settings.NewEmailRoutingSettingsDataSource,
		email_routing_rule.NewEmailRoutingRuleDataSource,
		email_routing_rule.NewEmailRoutingRulesDataSource,
		email_routing_catch_all.NewEmailRoutingCatchAllDataSource,
		email_routing_address.NewEmailRoutingAddressDataSource,
		email_routing_address.NewEmailRoutingAddressesDataSource,
		filter.NewFilterDataSource,
		filter.NewFiltersDataSource,
		zone_lockdown.NewZoneLockdownDataSource,
		zone_lockdown.NewZoneLockdownsDataSource,
		firewall_rule.NewFirewallRuleDataSource,
		firewall_rule.NewFirewallRulesDataSource,
		access_rule.NewAccessRuleDataSource,
		access_rule.NewAccessRulesDataSource,
		user_agent_blocking_rule.NewUserAgentBlockingRuleDataSource,
		user_agent_blocking_rule.NewUserAgentBlockingRulesDataSource,
		healthcheck.NewHealthcheckDataSource,
		healthcheck.NewHealthchecksDataSource,
		keyless_certificate.NewKeylessCertificateDataSource,
		keyless_certificate.NewKeylessCertificatesDataSource,
		logpush_job.NewLogpushJobDataSource,
		logpush_job.NewLogpushJobsDataSource,
		logpull_retention.NewLogpullRetentionDataSource,
		authenticated_origin_pulls_certificate.NewAuthenticatedOriginPullsCertificateDataSource,
		authenticated_origin_pulls_certificate.NewAuthenticatedOriginPullsCertificatesDataSource,
		authenticated_origin_pulls.NewAuthenticatedOriginPullsDataSource,
		page_rule.NewPageRuleDataSource,
		rate_limit.NewRateLimitDataSource,
		rate_limit.NewRateLimitsDataSource,
		waiting_room.NewWaitingRoomDataSource,
		waiting_room.NewWaitingRoomsDataSource,
		waiting_room_event.NewWaitingRoomEventDataSource,
		waiting_room_event.NewWaitingRoomEventsDataSource,
		waiting_room_rules.NewWaitingRoomRulesDataSource,
		waiting_room_setting.NewWaitingRoomSettingDataSource,
		web3_hostname.NewWeb3HostnameDataSource,
		web3_hostname.NewWeb3HostnamesDataSource,
		workers_script.NewWorkersScriptDataSource,
		workers_script.NewWorkersScriptsDataSource,
		workers_cron_trigger.NewWorkersCronTriggerDataSource,
		workers_custom_domain.NewWorkersCustomDomainDataSource,
		workers_custom_domain.NewWorkersCustomDomainsDataSource,
		workers_kv_namespace.NewWorkersKVNamespaceDataSource,
		workers_kv_namespace.NewWorkersKVNamespacesDataSource,
		workers_kv.NewWorkersKVDataSource,
		queue.NewQueueDataSource,
		queue.NewQueuesDataSource,
		api_shield.NewAPIShieldDataSource,
		api_shield_operation.NewAPIShieldOperationDataSource,
		api_shield_operation.NewAPIShieldOperationsDataSource,
		api_shield_operation_schema_validation_settings.NewAPIShieldOperationSchemaValidationSettingsDataSource,
		api_shield_schema_validation_settings.NewAPIShieldSchemaValidationSettingsDataSource,
		api_shield_schema.NewAPIShieldSchemaDataSource,
		api_shield_schema.NewAPIShieldSchemasDataSource,
		managed_headers.NewManagedHeadersDataSource,
		ruleset.NewRulesetDataSource,
		ruleset.NewRulesetsDataSource,
		url_normalization_settings.NewURLNormalizationSettingsDataSource,
		spectrum_application.NewSpectrumApplicationDataSource,
		regional_hostname.NewRegionalHostnameDataSource,
		regional_hostname.NewRegionalHostnamesDataSource,
		address_map.NewAddressMapDataSource,
		address_map.NewAddressMapsDataSource,
		byo_ip_prefix.NewByoIPPrefixDataSource,
		byo_ip_prefix.NewByoIPPrefixesDataSource,
		magic_wan_gre_tunnel.NewMagicWANGRETunnelDataSource,
		magic_wan_ipsec_tunnel.NewMagicWANIPSECTunnelDataSource,
		magic_wan_static_route.NewMagicWANStaticRouteDataSource,
		mtls_certificate.NewMTLSCertificateDataSource,
		mtls_certificate.NewMTLSCertificatesDataSource,
		pages_project.NewPagesProjectDataSource,
		pages_project.NewPagesProjectsDataSource,
		pages_domain.NewPagesDomainDataSource,
		pages_domain.NewPagesDomainsDataSource,
		list.NewListDataSource,
		list.NewListsDataSource,
		list_item.NewListItemDataSource,
		list_item.NewListItemsDataSource,
		notification_policy_webhooks.NewNotificationPolicyWebhooksDataSource,
		notification_policy_webhooks.NewNotificationPolicyWebhooksListDataSource,
		notification_policy.NewNotificationPolicyDataSource,
		notification_policy.NewNotificationPoliciesDataSource,
		d1_database.NewD1DatabaseDataSource,
		d1_database.NewD1DatabasesDataSource,
		r2_bucket.NewR2BucketDataSource,
		workers_for_platforms_dispatch_namespace.NewWorkersForPlatformsDispatchNamespaceDataSource,
		workers_for_platforms_dispatch_namespace.NewWorkersForPlatformsDispatchNamespacesDataSource,
		workers_secret.NewWorkersSecretDataSource,
		workers_secret.NewWorkersSecretsDataSource,
		zero_trust_dex_test.NewZeroTrustDEXTestDataSource,
		zero_trust_dex_test.NewZeroTrustDEXTestsDataSource,
		zero_trust_device_managed_networks.NewZeroTrustDeviceManagedNetworksDataSource,
		zero_trust_device_managed_networks.NewZeroTrustDeviceManagedNetworksListDataSource,
		zero_trust_device_profiles.NewZeroTrustDeviceProfilesDataSource,
		zero_trust_device_profiles.NewZeroTrustDeviceProfilesListDataSource,
		zero_trust_device_certificates.NewZeroTrustDeviceCertificatesDataSource,
		zero_trust_local_domain_fallback.NewZeroTrustLocalDomainFallbackDataSource,
		zero_trust_local_domain_fallback.NewZeroTrustLocalDomainFallbacksDataSource,
		zero_trust_device_posture_rule.NewZeroTrustDevicePostureRuleDataSource,
		zero_trust_device_posture_rule.NewZeroTrustDevicePostureRulesDataSource,
		zero_trust_device_posture_integration.NewZeroTrustDevicePostureIntegrationDataSource,
		zero_trust_device_posture_integration.NewZeroTrustDevicePostureIntegrationsDataSource,
		zero_trust_access_identity_provider.NewZeroTrustAccessIdentityProviderDataSource,
		zero_trust_access_identity_provider.NewZeroTrustAccessIdentityProvidersDataSource,
		zero_trust_organization.NewZeroTrustOrganizationDataSource,
		zero_trust_access_application.NewZeroTrustAccessApplicationDataSource,
		zero_trust_access_application.NewZeroTrustAccessApplicationsDataSource,
		zero_trust_access_short_lived_certificate.NewZeroTrustAccessShortLivedCertificateDataSource,
		zero_trust_access_short_lived_certificate.NewZeroTrustAccessShortLivedCertificatesDataSource,
		zero_trust_access_policy.NewZeroTrustAccessPolicyDataSource,
		zero_trust_access_policy.NewZeroTrustAccessPoliciesDataSource,
		zero_trust_access_mtls_certificate.NewZeroTrustAccessMTLSCertificateDataSource,
		zero_trust_access_mtls_certificate.NewZeroTrustAccessMTLSCertificatesDataSource,
		zero_trust_access_mtls_hostname_settings.NewZeroTrustAccessMTLSHostnameSettingsDataSource,
		zero_trust_access_group.NewZeroTrustAccessGroupDataSource,
		zero_trust_access_group.NewZeroTrustAccessGroupsDataSource,
		zero_trust_access_service_token.NewZeroTrustAccessServiceTokenDataSource,
		zero_trust_access_service_token.NewZeroTrustAccessServiceTokensDataSource,
		zero_trust_access_key_configuration.NewZeroTrustAccessKeyConfigurationDataSource,
		zero_trust_access_custom_page.NewZeroTrustAccessCustomPageDataSource,
		zero_trust_access_custom_page.NewZeroTrustAccessCustomPagesDataSource,
		zero_trust_access_tag.NewZeroTrustAccessTagDataSource,
		zero_trust_access_tag.NewZeroTrustAccessTagsDataSource,
		zero_trust_tunnel_cloudflared.NewZeroTrustTunnelCloudflaredDataSource,
		zero_trust_tunnel_cloudflared.NewZeroTrustTunnelCloudflaredsDataSource,
		zero_trust_tunnel_cloudflared_config.NewZeroTrustTunnelCloudflaredConfigDataSource,
		zero_trust_dlp_custom_profile.NewZeroTrustDLPCustomProfileDataSource,
		zero_trust_dlp_predefined_profile.NewZeroTrustDLPPredefinedProfileDataSource,
		zero_trust_gateway_settings.NewZeroTrustGatewaySettingsDataSource,
		zero_trust_list.NewZeroTrustListDataSource,
		zero_trust_list.NewZeroTrustListsDataSource,
		zero_trust_dns_location.NewZeroTrustDNSLocationDataSource,
		zero_trust_dns_location.NewZeroTrustDNSLocationsDataSource,
		zero_trust_gateway_proxy_endpoint.NewZeroTrustGatewayProxyEndpointDataSource,
		zero_trust_gateway_policy.NewZeroTrustGatewayPolicyDataSource,
		zero_trust_gateway_policy.NewZeroTrustGatewayPoliciesDataSource,
		zero_trust_tunnel_cloudflared_route.NewZeroTrustTunnelCloudflaredRouteDataSource,
		zero_trust_tunnel_cloudflared_route.NewZeroTrustTunnelCloudflaredRoutesDataSource,
		zero_trust_tunnel_cloudflared_virtual_network.NewZeroTrustTunnelCloudflaredVirtualNetworkDataSource,
		zero_trust_tunnel_cloudflared_virtual_network.NewZeroTrustTunnelCloudflaredVirtualNetworksDataSource,
		turnstile_widget.NewTurnstileWidgetDataSource,
		turnstile_widget.NewTurnstileWidgetsDataSource,
		hyperdrive_config.NewHyperdriveConfigDataSource,
		hyperdrive_config.NewHyperdriveConfigsDataSource,
		web_analytics_site.NewWebAnalyticsSiteDataSource,
		web_analytics_site.NewWebAnalyticsSitesDataSource,
		bot_management.NewBotManagementDataSource,
		observatory_scheduled_test.NewObservatoryScheduledTestDataSource,
		dcv_delegation.NewDCVDelegationDataSource,
		hostname_tls_setting.NewHostnameTLSSettingDataSource,
	}
}

func NewProvider(version string) func() provider.Provider {
	return func() provider.Provider {
		return &CloudflareProvider{
			version: version,
		}
	}
}<|MERGE_RESOLUTION|>--- conflicted
+++ resolved
@@ -150,20 +150,12 @@
 
 // CloudflareProviderModel describes the provider data model.
 type CloudflareProviderModel struct {
-<<<<<<< HEAD
-	BaseURL        types.String `tfsdk:"base_url" json:"base_url,optional"`
-	APIToken       types.String `tfsdk:"api_token" json:"api_token,optional"`
-	APIKey         types.String `tfsdk:"api_key" json:"api_key,optional"`
-	APIEmail       types.String `tfsdk:"api_email" json:"api_email,optional"`
-	UserServiceKey types.String `tfsdk:"user_service_key" json:"user_service_key,optional"`
-=======
 	APIKey                  types.String `tfsdk:"api_key" json:"api_key"`
 	APIUserServiceKey       types.String `tfsdk:"api_user_service_key" json:"api_user_service_key"`
 	Email                   types.String `tfsdk:"email" json:"email"`
 	APIToken                types.String `tfsdk:"api_token" json:"api_token"`
 	UserAgentOperatorSuffix types.String `tfsdk:"user_agent_operator_suffix" json:"user_agent_operator_suffix"`
 	BaseURL                 types.String `tfsdk:"base_url" json:"base_url"`
->>>>>>> efc48845
 }
 
 func (p *CloudflareProvider) Metadata(ctx context.Context, req provider.MetadataRequest, resp *provider.MetadataResponse) {
