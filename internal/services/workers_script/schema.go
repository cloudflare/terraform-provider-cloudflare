// File generated from our OpenAPI spec by Stainless. See CONTRIBUTING.md for details.

package workers_script

import (
	"context"

	"github.com/cloudflare/terraform-provider-cloudflare/internal/customfield"
	"github.com/hashicorp/terraform-plugin-framework-timetypes/timetypes"
	"github.com/hashicorp/terraform-plugin-framework-validators/stringvalidator"
	"github.com/hashicorp/terraform-plugin-framework/resource"
	"github.com/hashicorp/terraform-plugin-framework/resource/schema"
	"github.com/hashicorp/terraform-plugin-framework/resource/schema/booldefault"
	"github.com/hashicorp/terraform-plugin-framework/resource/schema/planmodifier"
	"github.com/hashicorp/terraform-plugin-framework/resource/schema/stringplanmodifier"
	"github.com/hashicorp/terraform-plugin-framework/schema/validator"
	"github.com/hashicorp/terraform-plugin-framework/types"
)

var _ resource.ResourceWithConfigValidators = (*WorkersScriptResource)(nil)

func ResourceSchema(ctx context.Context) schema.Schema {
	return schema.Schema{
		Attributes: map[string]schema.Attribute{
			"id": schema.StringAttribute{
				Description:   "Name of the script, used in URLs and route configuration.",
				Computed:      true,
				PlanModifiers: []planmodifier.String{stringplanmodifier.RequiresReplace()},
			},
			"script_name": schema.StringAttribute{
				Description:   "Name of the script, used in URLs and route configuration.",
				Required:      true,
				PlanModifiers: []planmodifier.String{stringplanmodifier.UseStateForUnknown(), stringplanmodifier.RequiresReplace()},
			},
			"account_id": schema.StringAttribute{
				Description:   "Identifier",
				Required:      true,
				PlanModifiers: []planmodifier.String{stringplanmodifier.RequiresReplace()},
			},
			"content": schema.StringAttribute{
				Description: "Module or Service Worker contents of the Worker.",
				Required:    true,
			},
			"assets": schema.SingleNestedAttribute{
				Description: "Configuration for assets within a Worker",
				Optional:    true,
				CustomType:  customfield.NewNestedObjectType[WorkersScriptMetadataAssetsModel](ctx),
				Attributes: map[string]schema.Attribute{
					"config": schema.SingleNestedAttribute{
						Description: "Configuration for assets within a Worker.",
						Optional:    true,
						Attributes: map[string]schema.Attribute{
							"html_handling": schema.StringAttribute{
								Description: "Determines the redirects and rewrites of requests for HTML content.",
								Optional:    true,
								Validators: []validator.String{
									stringvalidator.OneOfCaseInsensitive(
										"auto-trailing-slash",
										"force-trailing-slash",
										"drop-trailing-slash",
										"none",
									),
								},
							},
							"not_found_handling": schema.StringAttribute{
								Description: "Determines the response when a request does not match a static asset, and there is no Worker script.",
								Optional:    true,
								Validators: []validator.String{
									stringvalidator.OneOfCaseInsensitive(
										"none",
										"404-page",
										"single-page-application",
									),
								},
							},
							"run_worker_first": schema.BoolAttribute{
								Description: "When true, requests will always invoke the Worker script. Otherwise, attempt to serve an asset matching the request, falling back to the Worker script.",
								Computed:    true,
								Optional:    true,
								Default:     booldefault.StaticBool(false),
							},
							"serve_directly": schema.BoolAttribute{
								Description: "When true and the incoming request matches an asset, that will be served instead of invoking the Worker script. When false, requests will always invoke the Worker script.",
								Computed:    true,
								Optional:    true,
								Default:     booldefault.StaticBool(true),
							},
						},
					},
					"jwt": schema.StringAttribute{
						Description: "Token provided upon successful upload of all files from a registered manifest.",
						Optional:    true,
					},
				},
			},
			"bindings": schema.ListNestedAttribute{
				Description: "List of bindings attached to a Worker. You can find more about bindings on our docs: https://developers.cloudflare.com/workers/configuration/multipart-upload-metadata/#bindings.",
				Optional:    true,
				Computed:    true,
				CustomType:  customfield.NewNestedObjectListType[WorkersScriptMetadataBindingsModel](ctx),
				NestedObject: schema.NestedAttributeObject{
					Attributes: map[string]schema.Attribute{
						"name": schema.StringAttribute{
							Description: "A JavaScript variable name for the binding.",
							Required:    true,
						},
						"type": schema.StringAttribute{
							Description: "The kind of resource that the binding provides.",
							Required:    true,
						},
						"dataset": schema.StringAttribute{
							Description: "The dataset name to bind to.",
							Optional:    true,
						},
						"id": schema.StringAttribute{
							Description: "Identifier of the D1 database to bind to.",
							Optional:    true,
						},
						"namespace": schema.StringAttribute{
							Description: "Namespace to bind to.",
							Optional:    true,
						},
						"outbound": schema.SingleNestedAttribute{
							Description: "Outbound worker.",
							Optional:    true,
							Attributes: map[string]schema.Attribute{
<<<<<<< HEAD
								"name": schema.StringAttribute{
									Description: "A JavaScript variable name for the binding.",
									Required:    true,
								},
								"type": schema.StringAttribute{
									Description: "The kind of resource that the binding provides.",
									Required:    true,
								},
								"dataset": schema.StringAttribute{
									Description: "The name of the dataset to bind to.",
									Optional:    true,
								},
								"id": schema.StringAttribute{
									Description: "Identifier of the D1 database to bind to.",
									Optional:    true,
								},
								"namespace": schema.StringAttribute{
									Description: "Namespace to bind to.",
=======
								"params": schema.ListAttribute{
									Description: "Pass information from the Dispatch Worker to the Outbound Worker through the parameters.",
>>>>>>> 7ea03eea
									Optional:    true,
									ElementType: types.StringType,
								},
								"worker": schema.SingleNestedAttribute{
									Description: "Outbound worker.",
									Optional:    true,
									Attributes: map[string]schema.Attribute{
										"environment": schema.StringAttribute{
											Description: "Environment of the outbound worker.",
											Optional:    true,
										},
										"service": schema.StringAttribute{
											Description: "Name of the outbound worker.",
											Optional:    true,
										},
									},
								},
							},
						},
						"class_name": schema.StringAttribute{
							Description: "The exported class name of the Durable Object.",
							Optional:    true,
						},
						"environment": schema.StringAttribute{
							Description: "The environment of the script_name to bind to.",
							Optional:    true,
						},
						"namespace_id": schema.StringAttribute{
							Description: "Namespace identifier tag.",
							Optional:    true,
						},
						"script_name": schema.StringAttribute{
							Description: "The script where the Durable Object is defined, if it is external to this Worker.",
							Optional:    true,
						},
						"json": schema.StringAttribute{
							Description: "JSON data to use.",
							Optional:    true,
						},
						"certificate_id": schema.StringAttribute{
							Description: "Identifier of the certificate to bind to.",
							Optional:    true,
						},
						"text": schema.StringAttribute{
							Description: "The text value to use.",
							Optional:    true,
						},
						"queue_name": schema.StringAttribute{
							Description: "Name of the Queue to bind to.",
							Optional:    true,
						},
						"bucket_name": schema.StringAttribute{
							Description: "R2 bucket to bind to.",
							Optional:    true,
						},
						"service": schema.StringAttribute{
							Description: "Name of Worker to bind to.",
							Optional:    true,
						},
						"index_name": schema.StringAttribute{
							Description: "Name of the Vectorize index to bind to.",
							Optional:    true,
						},
					},
				},
			},
			"body_part": schema.StringAttribute{
				Description: "Name of the part in the multipart request that contains the script (e.g. the file adding a listener to the `fetch` event). Indicates a `service worker syntax` Worker.",
				Optional:    true,
			},
			"compatibility_date": schema.StringAttribute{
				Description: "Date indicating targeted support in the Workers runtime. Backwards incompatible fixes to the runtime following this date will not affect this Worker.",
				Optional:    true,
			},
			"compatibility_flags": schema.ListAttribute{
				Description: "Flags that enable or disable certain features in the Workers runtime. Used to enable upcoming features or opt in or out of specific changes not included in a `compatibility_date`.",
				Optional:    true,
				ElementType: types.StringType,
			},
			"keep_assets": schema.BoolAttribute{
				Description: "Retain assets which exist for a previously uploaded Worker version; used in lieu of providing a completion token.",
				Optional:    true,
			},
			"keep_bindings": schema.ListAttribute{
				Description: "List of binding types to keep from previous_upload.",
				Optional:    true,
				ElementType: types.StringType,
			},
			"main_module": schema.StringAttribute{
				Description: "Name of the part in the multipart request that contains the main module (e.g. the file exporting a `fetch` handler). Indicates a `module syntax` Worker.",
				Optional:    true,
			},
			"migrations": schema.SingleNestedAttribute{
				Description: "Migrations to apply for Durable Objects associated with this Worker.",
				Optional:    true,
				Computed:    true,
				CustomType:  customfield.NewNestedObjectType[WorkersScriptMetadataMigrationsModel](ctx),
				Attributes: map[string]schema.Attribute{
					"deleted_classes": schema.ListAttribute{
						Description: "A list of classes to delete Durable Object namespaces from.",
						Optional:    true,
						ElementType: types.StringType,
					},
					"new_classes": schema.ListAttribute{
						Description: "A list of classes to create Durable Object namespaces from.",
						Optional:    true,
						ElementType: types.StringType,
					},
					"new_sqlite_classes": schema.ListAttribute{
						Description: "A list of classes to create Durable Object namespaces with SQLite from.",
						Optional:    true,
						ElementType: types.StringType,
					},
					"new_tag": schema.StringAttribute{
						Description: "Tag to set as the latest migration tag.",
						Optional:    true,
					},
					"old_tag": schema.StringAttribute{
						Description: "Tag used to verify against the latest migration tag for this Worker. If they don't match, the upload is rejected.",
						Optional:    true,
					},
					"renamed_classes": schema.ListNestedAttribute{
						Description: "A list of classes with Durable Object namespaces that were renamed.",
						Optional:    true,
						NestedObject: schema.NestedAttributeObject{
							Attributes: map[string]schema.Attribute{
								"from": schema.StringAttribute{
									Optional: true,
								},
								"to": schema.StringAttribute{
									Optional: true,
								},
							},
						},
					},
					"transferred_classes": schema.ListNestedAttribute{
						Description: "A list of transfers for Durable Object namespaces from a different Worker and class to a class defined in this Worker.",
						Optional:    true,
						NestedObject: schema.NestedAttributeObject{
							Attributes: map[string]schema.Attribute{
								"from": schema.StringAttribute{
									Optional: true,
								},
								"from_script": schema.StringAttribute{
									Optional: true,
								},
								"to": schema.StringAttribute{
									Optional: true,
								},
							},
						},
					},
					"steps": schema.ListNestedAttribute{
						Description: "Migrations to apply in order.",
						Optional:    true,
						NestedObject: schema.NestedAttributeObject{
							Attributes: map[string]schema.Attribute{
								"deleted_classes": schema.ListAttribute{
									Description: "A list of classes to delete Durable Object namespaces from.",
									Optional:    true,
									ElementType: types.StringType,
								},
								"new_classes": schema.ListAttribute{
									Description: "A list of classes to create Durable Object namespaces from.",
									Optional:    true,
									ElementType: types.StringType,
								},
								"new_sqlite_classes": schema.ListAttribute{
									Description: "A list of classes to create Durable Object namespaces with SQLite from.",
									Optional:    true,
									ElementType: types.StringType,
								},
								"renamed_classes": schema.ListNestedAttribute{
									Description: "A list of classes with Durable Object namespaces that were renamed.",
									Optional:    true,
									NestedObject: schema.NestedAttributeObject{
										Attributes: map[string]schema.Attribute{
											"from": schema.StringAttribute{
												Optional: true,
											},
											"to": schema.StringAttribute{
												Optional: true,
											},
										},
									},
								},
								"transferred_classes": schema.ListNestedAttribute{
									Description: "A list of transfers for Durable Object namespaces from a different Worker and class to a class defined in this Worker.",
									Optional:    true,
									NestedObject: schema.NestedAttributeObject{
										Attributes: map[string]schema.Attribute{
											"from": schema.StringAttribute{
												Optional: true,
											},
											"from_script": schema.StringAttribute{
												Optional: true,
											},
											"to": schema.StringAttribute{
												Optional: true,
											},
										},
									},
								},
							},
						},
					},
				},
			},
			"observability": schema.SingleNestedAttribute{
				Description: "Observability settings for the Worker.",
				Optional:    true,
				Computed:    true,
				CustomType:  customfield.NewNestedObjectType[WorkersScriptMetadataObservabilityModel](ctx),
				Attributes: map[string]schema.Attribute{
					"enabled": schema.BoolAttribute{
						Description: "Whether observability is enabled for the Worker.",
						Required:    true,
					},
					"head_sampling_rate": schema.Float64Attribute{
						Description: "The sampling rate for incoming requests. From 0 to 1 (1 = 100%, 0.1 = 10%). Default is 1.",
						Optional:    true,
					},
				},
			},
			"etag": schema.StringAttribute{
				Description: "Hashed script content, can be used in a If-None-Match header when updating.",
				Computed:    true,
			},
			"has_assets": schema.BoolAttribute{
				Description: "Whether a Worker contains assets.",
				Computed:    true,
			},
			"has_modules": schema.BoolAttribute{
				Description: "Whether a Worker contains modules.",
				Computed:    true,
			},
			"logpush": schema.BoolAttribute{
				Description: "Whether Logpush is turned on for the Worker.",
				Computed:    true,
			},
			"modified_on": schema.StringAttribute{
				Description: "When the script was last modified.",
				Computed:    true,
				CustomType:  timetypes.RFC3339Type{},
			},
			"created_on": schema.StringAttribute{
				Description: "When the script was created.",
				Computed:    true,
				CustomType:  timetypes.RFC3339Type{},
			},
			"startup_time_ms": schema.Int64Attribute{
				Computed: true,
			},
			"usage_model": schema.StringAttribute{
				Description: "Usage model for the Worker invocations.",
				Computed:    true,
				Validators: []validator.String{
					stringvalidator.OneOfCaseInsensitive("standard"),
				},
			},
			"placement": schema.SingleNestedAttribute{
				Description: "Configuration for [Smart Placement](https://developers.cloudflare.com/workers/configuration/smart-placement).",
				Optional:    true,
				Computed:    true,
				CustomType:  customfield.NewNestedObjectType[WorkersScriptMetadataPlacementModel](ctx),
				Attributes: map[string]schema.Attribute{
					"mode": schema.StringAttribute{
						Description: "Enables [Smart Placement](https://developers.cloudflare.com/workers/configuration/smart-placement).",
						Optional:    true,
						Validators: []validator.String{
							stringvalidator.OneOfCaseInsensitive(
								"smart",
							),
						},
					},
					"status": schema.StringAttribute{
						Description: "Status of [Smart Placement](https://developers.cloudflare.com/workers/configuration/smart-placement).",
						Computed:    true,
						Validators: []validator.String{
							stringvalidator.OneOfCaseInsensitive(
								"SUCCESS",
								"UNSUPPORTED_APPLICATION",
								"INSUFFICIENT_INVOCATIONS",
							),
						},
					},
				},
			},
			"tail_consumers": schema.ListNestedAttribute{
				Description: "List of Workers that will consume logs from the attached Worker.",
				Optional:    true,
				Computed:    true,
				CustomType:  customfield.NewNestedObjectListType[WorkersScriptMetadataTailConsumersModel](ctx),
				NestedObject: schema.NestedAttributeObject{
					Attributes: map[string]schema.Attribute{
						"service": schema.StringAttribute{
							Description: "Name of Worker that is to be the consumer.",
							Required:    true,
						},
						"environment": schema.StringAttribute{
							Description: "Optional environment if the Worker utilizes one.",
							Optional:    true,
						},
						"namespace": schema.StringAttribute{
							Description: "Optional dispatch namespace the script belongs to.",
							Optional:    true,
						},
					},
				},
			},
		},
	}
}

func (r *WorkersScriptResource) Schema(ctx context.Context, req resource.SchemaRequest, resp *resource.SchemaResponse) {
	resp.Schema = ResourceSchema(ctx)
}

func (r *WorkersScriptResource) ConfigValidators(_ context.Context) []resource.ConfigValidator {
	return []resource.ConfigValidator{}
}<|MERGE_RESOLUTION|>--- conflicted
+++ resolved
@@ -37,94 +37,66 @@
 				Required:      true,
 				PlanModifiers: []planmodifier.String{stringplanmodifier.RequiresReplace()},
 			},
-			"content": schema.StringAttribute{
-				Description: "Module or Service Worker contents of the Worker.",
+			"metadata": schema.SingleNestedAttribute{
+				Description: "JSON encoded metadata about the uploaded parts and Worker configuration.",
 				Required:    true,
-			},
-			"assets": schema.SingleNestedAttribute{
-				Description: "Configuration for assets within a Worker",
-				Optional:    true,
-				CustomType:  customfield.NewNestedObjectType[WorkersScriptMetadataAssetsModel](ctx),
 				Attributes: map[string]schema.Attribute{
-					"config": schema.SingleNestedAttribute{
-						Description: "Configuration for assets within a Worker.",
+					"assets": schema.SingleNestedAttribute{
+						Description: "Configuration for assets within a Worker",
 						Optional:    true,
 						Attributes: map[string]schema.Attribute{
-							"html_handling": schema.StringAttribute{
-								Description: "Determines the redirects and rewrites of requests for HTML content.",
-								Optional:    true,
-								Validators: []validator.String{
-									stringvalidator.OneOfCaseInsensitive(
-										"auto-trailing-slash",
-										"force-trailing-slash",
-										"drop-trailing-slash",
-										"none",
-									),
-								},
-							},
-							"not_found_handling": schema.StringAttribute{
-								Description: "Determines the response when a request does not match a static asset, and there is no Worker script.",
-								Optional:    true,
-								Validators: []validator.String{
-									stringvalidator.OneOfCaseInsensitive(
-										"none",
-										"404-page",
-										"single-page-application",
-									),
-								},
-							},
-							"run_worker_first": schema.BoolAttribute{
-								Description: "When true, requests will always invoke the Worker script. Otherwise, attempt to serve an asset matching the request, falling back to the Worker script.",
-								Computed:    true,
-								Optional:    true,
-								Default:     booldefault.StaticBool(false),
-							},
-							"serve_directly": schema.BoolAttribute{
-								Description: "When true and the incoming request matches an asset, that will be served instead of invoking the Worker script. When false, requests will always invoke the Worker script.",
-								Computed:    true,
-								Optional:    true,
-								Default:     booldefault.StaticBool(true),
-							},
-						},
-					},
-					"jwt": schema.StringAttribute{
-						Description: "Token provided upon successful upload of all files from a registered manifest.",
-						Optional:    true,
-					},
-				},
-			},
-			"bindings": schema.ListNestedAttribute{
-				Description: "List of bindings attached to a Worker. You can find more about bindings on our docs: https://developers.cloudflare.com/workers/configuration/multipart-upload-metadata/#bindings.",
-				Optional:    true,
-				Computed:    true,
-				CustomType:  customfield.NewNestedObjectListType[WorkersScriptMetadataBindingsModel](ctx),
-				NestedObject: schema.NestedAttributeObject{
-					Attributes: map[string]schema.Attribute{
-						"name": schema.StringAttribute{
-							Description: "A JavaScript variable name for the binding.",
-							Required:    true,
-						},
-						"type": schema.StringAttribute{
-							Description: "The kind of resource that the binding provides.",
-							Required:    true,
-						},
-						"dataset": schema.StringAttribute{
-							Description: "The dataset name to bind to.",
-							Optional:    true,
-						},
-						"id": schema.StringAttribute{
-							Description: "Identifier of the D1 database to bind to.",
-							Optional:    true,
-						},
-						"namespace": schema.StringAttribute{
-							Description: "Namespace to bind to.",
-							Optional:    true,
-						},
-						"outbound": schema.SingleNestedAttribute{
-							Description: "Outbound worker.",
-							Optional:    true,
+							"config": schema.SingleNestedAttribute{
+								Description: "Configuration for assets within a Worker.",
+								Optional:    true,
+								Attributes: map[string]schema.Attribute{
+									"html_handling": schema.StringAttribute{
+										Description: "Determines the redirects and rewrites of requests for HTML content.",
+										Optional:    true,
+										Validators: []validator.String{
+											stringvalidator.OneOfCaseInsensitive(
+												"auto-trailing-slash",
+												"force-trailing-slash",
+												"drop-trailing-slash",
+												"none",
+											),
+										},
+									},
+									"not_found_handling": schema.StringAttribute{
+										Description: "Determines the response when a request does not match a static asset, and there is no Worker script.",
+										Optional:    true,
+										Validators: []validator.String{
+											stringvalidator.OneOfCaseInsensitive(
+												"none",
+												"404-page",
+												"single-page-application",
+											),
+										},
+									},
+									"run_worker_first": schema.BoolAttribute{
+										Description: "When true, requests will always invoke the Worker script. Otherwise, attempt to serve an asset matching the request, falling back to the Worker script.",
+										Computed:    true,
+										Optional:    true,
+										Default:     booldefault.StaticBool(false),
+									},
+									"serve_directly": schema.BoolAttribute{
+										Description: "When true and the incoming request matches an asset, that will be served instead of invoking the Worker script. When false, requests will always invoke the Worker script.",
+										Computed:    true,
+										Optional:    true,
+										Default:     booldefault.StaticBool(true),
+									},
+								},
+							},
+							"jwt": schema.StringAttribute{
+								Description: "Token provided upon successful upload of all files from a registered manifest.",
+								Optional:    true,
+							},
+						},
+					},
+					"bindings": schema.ListNestedAttribute{
+						Description: "List of bindings attached to a Worker. You can find more about bindings on our docs: https://developers.cloudflare.com/workers/configuration/multipart-upload-metadata/#bindings.",
+						Optional:    true,
+						NestedObject: schema.NestedAttributeObject{
 							Attributes: map[string]schema.Attribute{
-<<<<<<< HEAD
 								"name": schema.StringAttribute{
 									Description: "A JavaScript variable name for the binding.",
 									Required:    true,
@@ -143,233 +115,300 @@
 								},
 								"namespace": schema.StringAttribute{
 									Description: "Namespace to bind to.",
-=======
-								"params": schema.ListAttribute{
-									Description: "Pass information from the Dispatch Worker to the Outbound Worker through the parameters.",
->>>>>>> 7ea03eea
-									Optional:    true,
-									ElementType: types.StringType,
-								},
-								"worker": schema.SingleNestedAttribute{
+									Optional:    true,
+								},
+								"outbound": schema.SingleNestedAttribute{
 									Description: "Outbound worker.",
 									Optional:    true,
 									Attributes: map[string]schema.Attribute{
-										"environment": schema.StringAttribute{
-											Description: "Environment of the outbound worker.",
-											Optional:    true,
-										},
-										"service": schema.StringAttribute{
-											Description: "Name of the outbound worker.",
-											Optional:    true,
-										},
-									},
-								},
-							},
-						},
-						"class_name": schema.StringAttribute{
-							Description: "The exported class name of the Durable Object.",
-							Optional:    true,
-						},
-						"environment": schema.StringAttribute{
-							Description: "The environment of the script_name to bind to.",
-							Optional:    true,
-						},
-						"namespace_id": schema.StringAttribute{
-							Description: "Namespace identifier tag.",
-							Optional:    true,
-						},
-						"script_name": schema.StringAttribute{
-							Description: "The script where the Durable Object is defined, if it is external to this Worker.",
-							Optional:    true,
-						},
-						"json": schema.StringAttribute{
-							Description: "JSON data to use.",
-							Optional:    true,
-						},
-						"certificate_id": schema.StringAttribute{
-							Description: "Identifier of the certificate to bind to.",
-							Optional:    true,
-						},
-						"text": schema.StringAttribute{
-							Description: "The text value to use.",
-							Optional:    true,
-						},
-						"queue_name": schema.StringAttribute{
-							Description: "Name of the Queue to bind to.",
-							Optional:    true,
-						},
-						"bucket_name": schema.StringAttribute{
-							Description: "R2 bucket to bind to.",
-							Optional:    true,
-						},
-						"service": schema.StringAttribute{
-							Description: "Name of Worker to bind to.",
-							Optional:    true,
-						},
-						"index_name": schema.StringAttribute{
-							Description: "Name of the Vectorize index to bind to.",
-							Optional:    true,
-						},
-					},
-				},
-			},
-			"body_part": schema.StringAttribute{
-				Description: "Name of the part in the multipart request that contains the script (e.g. the file adding a listener to the `fetch` event). Indicates a `service worker syntax` Worker.",
-				Optional:    true,
-			},
-			"compatibility_date": schema.StringAttribute{
-				Description: "Date indicating targeted support in the Workers runtime. Backwards incompatible fixes to the runtime following this date will not affect this Worker.",
-				Optional:    true,
-			},
-			"compatibility_flags": schema.ListAttribute{
-				Description: "Flags that enable or disable certain features in the Workers runtime. Used to enable upcoming features or opt in or out of specific changes not included in a `compatibility_date`.",
-				Optional:    true,
-				ElementType: types.StringType,
-			},
-			"keep_assets": schema.BoolAttribute{
-				Description: "Retain assets which exist for a previously uploaded Worker version; used in lieu of providing a completion token.",
-				Optional:    true,
-			},
-			"keep_bindings": schema.ListAttribute{
-				Description: "List of binding types to keep from previous_upload.",
-				Optional:    true,
-				ElementType: types.StringType,
-			},
-			"main_module": schema.StringAttribute{
-				Description: "Name of the part in the multipart request that contains the main module (e.g. the file exporting a `fetch` handler). Indicates a `module syntax` Worker.",
-				Optional:    true,
-			},
-			"migrations": schema.SingleNestedAttribute{
-				Description: "Migrations to apply for Durable Objects associated with this Worker.",
-				Optional:    true,
-				Computed:    true,
-				CustomType:  customfield.NewNestedObjectType[WorkersScriptMetadataMigrationsModel](ctx),
-				Attributes: map[string]schema.Attribute{
-					"deleted_classes": schema.ListAttribute{
-						Description: "A list of classes to delete Durable Object namespaces from.",
+										"params": schema.ListAttribute{
+											Description: "Pass information from the Dispatch Worker to the Outbound Worker through the parameters.",
+											Optional:    true,
+											ElementType: types.StringType,
+										},
+										"worker": schema.SingleNestedAttribute{
+											Description: "Outbound worker.",
+											Optional:    true,
+											Attributes: map[string]schema.Attribute{
+												"environment": schema.StringAttribute{
+													Description: "Environment of the outbound worker.",
+													Optional:    true,
+												},
+												"service": schema.StringAttribute{
+													Description: "Name of the outbound worker.",
+													Optional:    true,
+												},
+											},
+										},
+									},
+								},
+								"class_name": schema.StringAttribute{
+									Description: "The exported class name of the Durable Object.",
+									Optional:    true,
+								},
+								"environment": schema.StringAttribute{
+									Description: "The environment of the script_name to bind to.",
+									Optional:    true,
+								},
+								"namespace_id": schema.StringAttribute{
+									Description: "Namespace identifier tag.",
+									Optional:    true,
+								},
+								"script_name": schema.StringAttribute{
+									Description: "The script where the Durable Object is defined, if it is external to this Worker.",
+									Optional:    true,
+								},
+								"json": schema.StringAttribute{
+									Description: "JSON data to use.",
+									Optional:    true,
+								},
+								"certificate_id": schema.StringAttribute{
+									Description: "Identifier of the certificate to bind to.",
+									Optional:    true,
+								},
+								"text": schema.StringAttribute{
+									Description: "The text value to use.",
+									Optional:    true,
+								},
+								"queue_name": schema.StringAttribute{
+									Description: "Name of the Queue to bind to.",
+									Optional:    true,
+								},
+								"bucket_name": schema.StringAttribute{
+									Description: "R2 bucket to bind to.",
+									Optional:    true,
+								},
+								"service": schema.StringAttribute{
+									Description: "Name of Worker to bind to.",
+									Optional:    true,
+								},
+								"index_name": schema.StringAttribute{
+									Description: "Name of the Vectorize index to bind to.",
+									Optional:    true,
+								},
+							},
+						},
+					},
+					"body_part": schema.StringAttribute{
+						Description: "Name of the part in the multipart request that contains the script (e.g. the file adding a listener to the `fetch` event). Indicates a `service worker syntax` Worker.",
+						Optional:    true,
+					},
+					"compatibility_date": schema.StringAttribute{
+						Description: "Date indicating targeted support in the Workers runtime. Backwards incompatible fixes to the runtime following this date will not affect this Worker.",
+						Optional:    true,
+					},
+					"compatibility_flags": schema.ListAttribute{
+						Description: "Flags that enable or disable certain features in the Workers runtime. Used to enable upcoming features or opt in or out of specific changes not included in a `compatibility_date`.",
 						Optional:    true,
 						ElementType: types.StringType,
 					},
-					"new_classes": schema.ListAttribute{
-						Description: "A list of classes to create Durable Object namespaces from.",
+					"keep_assets": schema.BoolAttribute{
+						Description: "Retain assets which exist for a previously uploaded Worker version; used in lieu of providing a completion token.",
+						Optional:    true,
+					},
+					"keep_bindings": schema.ListAttribute{
+						Description: "List of binding types to keep from previous_upload.",
 						Optional:    true,
 						ElementType: types.StringType,
 					},
-					"new_sqlite_classes": schema.ListAttribute{
-						Description: "A list of classes to create Durable Object namespaces with SQLite from.",
+					"logpush": schema.BoolAttribute{
+						Description: "Whether Logpush is turned on for the Worker.",
+						Optional:    true,
+					},
+					"main_module": schema.StringAttribute{
+						Description: "Name of the part in the multipart request that contains the main module (e.g. the file exporting a `fetch` handler). Indicates a `module syntax` Worker.",
+						Optional:    true,
+					},
+					"migrations": schema.SingleNestedAttribute{
+						Description: "Migrations to apply for Durable Objects associated with this Worker.",
+						Optional:    true,
+						Attributes: map[string]schema.Attribute{
+							"deleted_classes": schema.ListAttribute{
+								Description: "A list of classes to delete Durable Object namespaces from.",
+								Optional:    true,
+								ElementType: types.StringType,
+							},
+							"new_classes": schema.ListAttribute{
+								Description: "A list of classes to create Durable Object namespaces from.",
+								Optional:    true,
+								ElementType: types.StringType,
+							},
+							"new_sqlite_classes": schema.ListAttribute{
+								Description: "A list of classes to create Durable Object namespaces with SQLite from.",
+								Optional:    true,
+								ElementType: types.StringType,
+							},
+							"new_tag": schema.StringAttribute{
+								Description: "Tag to set as the latest migration tag.",
+								Optional:    true,
+							},
+							"old_tag": schema.StringAttribute{
+								Description: "Tag used to verify against the latest migration tag for this Worker. If they don't match, the upload is rejected.",
+								Optional:    true,
+							},
+							"renamed_classes": schema.ListNestedAttribute{
+								Description: "A list of classes with Durable Object namespaces that were renamed.",
+								Optional:    true,
+								NestedObject: schema.NestedAttributeObject{
+									Attributes: map[string]schema.Attribute{
+										"from": schema.StringAttribute{
+											Optional: true,
+										},
+										"to": schema.StringAttribute{
+											Optional: true,
+										},
+									},
+								},
+							},
+							"transferred_classes": schema.ListNestedAttribute{
+								Description: "A list of transfers for Durable Object namespaces from a different Worker and class to a class defined in this Worker.",
+								Optional:    true,
+								NestedObject: schema.NestedAttributeObject{
+									Attributes: map[string]schema.Attribute{
+										"from": schema.StringAttribute{
+											Optional: true,
+										},
+										"from_script": schema.StringAttribute{
+											Optional: true,
+										},
+										"to": schema.StringAttribute{
+											Optional: true,
+										},
+									},
+								},
+							},
+							"steps": schema.ListNestedAttribute{
+								Description: "Migrations to apply in order.",
+								Optional:    true,
+								NestedObject: schema.NestedAttributeObject{
+									Attributes: map[string]schema.Attribute{
+										"deleted_classes": schema.ListAttribute{
+											Description: "A list of classes to delete Durable Object namespaces from.",
+											Optional:    true,
+											ElementType: types.StringType,
+										},
+										"new_classes": schema.ListAttribute{
+											Description: "A list of classes to create Durable Object namespaces from.",
+											Optional:    true,
+											ElementType: types.StringType,
+										},
+										"new_sqlite_classes": schema.ListAttribute{
+											Description: "A list of classes to create Durable Object namespaces with SQLite from.",
+											Optional:    true,
+											ElementType: types.StringType,
+										},
+										"renamed_classes": schema.ListNestedAttribute{
+											Description: "A list of classes with Durable Object namespaces that were renamed.",
+											Optional:    true,
+											NestedObject: schema.NestedAttributeObject{
+												Attributes: map[string]schema.Attribute{
+													"from": schema.StringAttribute{
+														Optional: true,
+													},
+													"to": schema.StringAttribute{
+														Optional: true,
+													},
+												},
+											},
+										},
+										"transferred_classes": schema.ListNestedAttribute{
+											Description: "A list of transfers for Durable Object namespaces from a different Worker and class to a class defined in this Worker.",
+											Optional:    true,
+											NestedObject: schema.NestedAttributeObject{
+												Attributes: map[string]schema.Attribute{
+													"from": schema.StringAttribute{
+														Optional: true,
+													},
+													"from_script": schema.StringAttribute{
+														Optional: true,
+													},
+													"to": schema.StringAttribute{
+														Optional: true,
+													},
+												},
+											},
+										},
+									},
+								},
+							},
+						},
+					},
+					"observability": schema.SingleNestedAttribute{
+						Description: "Observability settings for the Worker.",
+						Optional:    true,
+						Attributes: map[string]schema.Attribute{
+							"enabled": schema.BoolAttribute{
+								Description: "Whether observability is enabled for the Worker.",
+								Required:    true,
+							},
+							"head_sampling_rate": schema.Float64Attribute{
+								Description: "The sampling rate for incoming requests. From 0 to 1 (1 = 100%, 0.1 = 10%). Default is 1.",
+								Optional:    true,
+							},
+						},
+					},
+					"placement": schema.SingleNestedAttribute{
+						Description: "Configuration for [Smart Placement](https://developers.cloudflare.com/workers/configuration/smart-placement).",
+						Optional:    true,
+						Attributes: map[string]schema.Attribute{
+							"mode": schema.StringAttribute{
+								Description: "Enables [Smart Placement](https://developers.cloudflare.com/workers/configuration/smart-placement).",
+								Optional:    true,
+								Validators: []validator.String{
+									stringvalidator.OneOfCaseInsensitive("smart"),
+								},
+							},
+							"status": schema.StringAttribute{
+								Description: "Status of [Smart Placement](https://developers.cloudflare.com/workers/configuration/smart-placement).",
+								Computed:    true,
+								Validators: []validator.String{
+									stringvalidator.OneOfCaseInsensitive(
+										"SUCCESS",
+										"UNSUPPORTED_APPLICATION",
+										"INSUFFICIENT_INVOCATIONS",
+									),
+								},
+							},
+						},
+					},
+					"tags": schema.ListAttribute{
+						Description: "List of strings to use as tags for this Worker.",
 						Optional:    true,
 						ElementType: types.StringType,
 					},
-					"new_tag": schema.StringAttribute{
-						Description: "Tag to set as the latest migration tag.",
-						Optional:    true,
-					},
-					"old_tag": schema.StringAttribute{
-						Description: "Tag used to verify against the latest migration tag for this Worker. If they don't match, the upload is rejected.",
-						Optional:    true,
-					},
-					"renamed_classes": schema.ListNestedAttribute{
-						Description: "A list of classes with Durable Object namespaces that were renamed.",
+					"tail_consumers": schema.ListNestedAttribute{
+						Description: "List of Workers that will consume logs from the attached Worker.",
 						Optional:    true,
 						NestedObject: schema.NestedAttributeObject{
 							Attributes: map[string]schema.Attribute{
-								"from": schema.StringAttribute{
-									Optional: true,
-								},
-								"to": schema.StringAttribute{
-									Optional: true,
-								},
-							},
-						},
-					},
-					"transferred_classes": schema.ListNestedAttribute{
-						Description: "A list of transfers for Durable Object namespaces from a different Worker and class to a class defined in this Worker.",
-						Optional:    true,
-						NestedObject: schema.NestedAttributeObject{
-							Attributes: map[string]schema.Attribute{
-								"from": schema.StringAttribute{
-									Optional: true,
-								},
-								"from_script": schema.StringAttribute{
-									Optional: true,
-								},
-								"to": schema.StringAttribute{
-									Optional: true,
-								},
-							},
-						},
-					},
-					"steps": schema.ListNestedAttribute{
-						Description: "Migrations to apply in order.",
-						Optional:    true,
-						NestedObject: schema.NestedAttributeObject{
-							Attributes: map[string]schema.Attribute{
-								"deleted_classes": schema.ListAttribute{
-									Description: "A list of classes to delete Durable Object namespaces from.",
-									Optional:    true,
-									ElementType: types.StringType,
-								},
-								"new_classes": schema.ListAttribute{
-									Description: "A list of classes to create Durable Object namespaces from.",
-									Optional:    true,
-									ElementType: types.StringType,
-								},
-								"new_sqlite_classes": schema.ListAttribute{
-									Description: "A list of classes to create Durable Object namespaces with SQLite from.",
-									Optional:    true,
-									ElementType: types.StringType,
-								},
-								"renamed_classes": schema.ListNestedAttribute{
-									Description: "A list of classes with Durable Object namespaces that were renamed.",
-									Optional:    true,
-									NestedObject: schema.NestedAttributeObject{
-										Attributes: map[string]schema.Attribute{
-											"from": schema.StringAttribute{
-												Optional: true,
-											},
-											"to": schema.StringAttribute{
-												Optional: true,
-											},
-										},
-									},
-								},
-								"transferred_classes": schema.ListNestedAttribute{
-									Description: "A list of transfers for Durable Object namespaces from a different Worker and class to a class defined in this Worker.",
-									Optional:    true,
-									NestedObject: schema.NestedAttributeObject{
-										Attributes: map[string]schema.Attribute{
-											"from": schema.StringAttribute{
-												Optional: true,
-											},
-											"from_script": schema.StringAttribute{
-												Optional: true,
-											},
-											"to": schema.StringAttribute{
-												Optional: true,
-											},
-										},
-									},
-								},
-							},
+								"service": schema.StringAttribute{
+									Description: "Name of Worker that is to be the consumer.",
+									Required:    true,
+								},
+								"environment": schema.StringAttribute{
+									Description: "Optional environment if the Worker utilizes one.",
+									Optional:    true,
+								},
+								"namespace": schema.StringAttribute{
+									Description: "Optional dispatch namespace the script belongs to.",
+									Optional:    true,
+								},
+							},
+						},
+					},
+					"usage_model": schema.StringAttribute{
+						Description: "Usage model for the Worker invocations.",
+						Optional:    true,
+						Validators: []validator.String{
+							stringvalidator.OneOfCaseInsensitive("standard"),
 						},
 					},
 				},
 			},
-			"observability": schema.SingleNestedAttribute{
-				Description: "Observability settings for the Worker.",
-				Optional:    true,
-				Computed:    true,
-				CustomType:  customfield.NewNestedObjectType[WorkersScriptMetadataObservabilityModel](ctx),
-				Attributes: map[string]schema.Attribute{
-					"enabled": schema.BoolAttribute{
-						Description: "Whether observability is enabled for the Worker.",
-						Required:    true,
-					},
-					"head_sampling_rate": schema.Float64Attribute{
-						Description: "The sampling rate for incoming requests. From 0 to 1 (1 = 100%, 0.1 = 10%). Default is 1.",
-						Optional:    true,
-					},
-				},
+			"created_on": schema.StringAttribute{
+				Description: "When the script was created.",
+				Computed:    true,
+				CustomType:  timetypes.RFC3339Type{},
 			},
 			"etag": schema.StringAttribute{
 				Description: "Hashed script content, can be used in a If-None-Match header when updating.",
@@ -392,10 +431,23 @@
 				Computed:    true,
 				CustomType:  timetypes.RFC3339Type{},
 			},
-			"created_on": schema.StringAttribute{
-				Description: "When the script was created.",
-				Computed:    true,
-				CustomType:  timetypes.RFC3339Type{},
+			"placement_mode": schema.StringAttribute{
+				Description: "Enables [Smart Placement](https://developers.cloudflare.com/workers/configuration/smart-placement).",
+				Computed:    true,
+				Validators: []validator.String{
+					stringvalidator.OneOfCaseInsensitive("smart"),
+				},
+			},
+			"placement_status": schema.StringAttribute{
+				Description: "Status of [Smart Placement](https://developers.cloudflare.com/workers/configuration/smart-placement).",
+				Computed:    true,
+				Validators: []validator.String{
+					stringvalidator.OneOfCaseInsensitive(
+						"SUCCESS",
+						"UNSUPPORTED_APPLICATION",
+						"INSUFFICIENT_INVOCATIONS",
+					),
+				},
 			},
 			"startup_time_ms": schema.Int64Attribute{
 				Computed: true,
@@ -409,17 +461,14 @@
 			},
 			"placement": schema.SingleNestedAttribute{
 				Description: "Configuration for [Smart Placement](https://developers.cloudflare.com/workers/configuration/smart-placement).",
-				Optional:    true,
-				Computed:    true,
-				CustomType:  customfield.NewNestedObjectType[WorkersScriptMetadataPlacementModel](ctx),
+				Computed:    true,
+				CustomType:  customfield.NewNestedObjectType[WorkersScriptPlacementModel](ctx),
 				Attributes: map[string]schema.Attribute{
 					"mode": schema.StringAttribute{
 						Description: "Enables [Smart Placement](https://developers.cloudflare.com/workers/configuration/smart-placement).",
-						Optional:    true,
+						Computed:    true,
 						Validators: []validator.String{
-							stringvalidator.OneOfCaseInsensitive(
-								"smart",
-							),
+							stringvalidator.OneOfCaseInsensitive("smart"),
 						},
 					},
 					"status": schema.StringAttribute{
@@ -437,22 +486,21 @@
 			},
 			"tail_consumers": schema.ListNestedAttribute{
 				Description: "List of Workers that will consume logs from the attached Worker.",
-				Optional:    true,
-				Computed:    true,
-				CustomType:  customfield.NewNestedObjectListType[WorkersScriptMetadataTailConsumersModel](ctx),
+				Computed:    true,
+				CustomType:  customfield.NewNestedObjectListType[WorkersScriptTailConsumersModel](ctx),
 				NestedObject: schema.NestedAttributeObject{
 					Attributes: map[string]schema.Attribute{
 						"service": schema.StringAttribute{
 							Description: "Name of Worker that is to be the consumer.",
-							Required:    true,
+							Computed:    true,
 						},
 						"environment": schema.StringAttribute{
 							Description: "Optional environment if the Worker utilizes one.",
-							Optional:    true,
+							Computed:    true,
 						},
 						"namespace": schema.StringAttribute{
 							Description: "Optional dispatch namespace the script belongs to.",
-							Optional:    true,
+							Computed:    true,
 						},
 					},
 				},
