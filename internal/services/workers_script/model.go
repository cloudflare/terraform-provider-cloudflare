--- conflicted
+++ resolved
@@ -18,24 +18,6 @@
 }
 
 type WorkersScriptModel struct {
-<<<<<<< HEAD
-	ID              types.String                                                  `tfsdk:"id" json:"-,computed"`
-	ScriptName      types.String                                                  `tfsdk:"script_name" path:"script_name,required"`
-	AccountID       types.String                                                  `tfsdk:"account_id" path:"account_id,required"`
-	Metadata        *WorkersScriptMetadataModel                                   `tfsdk:"metadata" json:"metadata,required"`
-	CreatedOn       timetypes.RFC3339                                             `tfsdk:"created_on" json:"created_on,computed" format:"date-time"`
-	Etag            types.String                                                  `tfsdk:"etag" json:"etag,computed"`
-	HAsAssets       types.Bool                                                    `tfsdk:"has_assets" json:"has_assets,computed"`
-	HAsModules      types.Bool                                                    `tfsdk:"has_modules" json:"has_modules,computed"`
-	Logpush         types.Bool                                                    `tfsdk:"logpush" json:"logpush,computed"`
-	ModifiedOn      timetypes.RFC3339                                             `tfsdk:"modified_on" json:"modified_on,computed" format:"date-time"`
-	PlacementMode   types.String                                                  `tfsdk:"placement_mode" json:"placement_mode,computed"`
-	PlacementStatus types.String                                                  `tfsdk:"placement_status" json:"placement_status,computed"`
-	StartupTimeMs   types.Int64                                                   `tfsdk:"startup_time_ms" json:"startup_time_ms,computed"`
-	UsageModel      types.String                                                  `tfsdk:"usage_model" json:"usage_model,computed"`
-	Placement       customfield.NestedObject[WorkersScriptPlacementModel]         `tfsdk:"placement" json:"placement,computed"`
-	TailConsumers   customfield.NestedObjectList[WorkersScriptTailConsumersModel] `tfsdk:"tail_consumers" json:"tail_consumers,computed"`
-=======
 	ID            types.String      `tfsdk:"id" json:"-,computed"`
 	ScriptName    types.String      `tfsdk:"script_name" path:"script_name,required"`
 	AccountID     types.String      `tfsdk:"account_id" path:"account_id,required"`
@@ -48,7 +30,6 @@
 	StartupTimeMs types.Int64       `tfsdk:"startup_time_ms" json:"startup_time_ms,computed"`
 
 	WorkersScriptMetadataModel
->>>>>>> d78a069b
 }
 
 func (r WorkersScriptModel) MarshalMultipart() (data []byte, contentType string, err error) {
