--- conflicted
+++ resolved
@@ -17,14 +17,9 @@
 	return schema.Schema{
 		Attributes: map[string]schema.Attribute{
 			"id": schema.StringAttribute{
-<<<<<<< HEAD
-				Description: "Identifier.",
-				Computed:    true,
-=======
 				Description:   "Identifier.",
 				Computed:      true,
 				PlanModifiers: []planmodifier.String{stringplanmodifier.UseStateForUnknown(), stringplanmodifier.RequiresReplace()},
->>>>>>> 006d53c6
 			},
 			"zone_id": schema.StringAttribute{
 				Description:   "Identifier.",
