--- conflicted
+++ resolved
@@ -192,7 +192,6 @@
 func (r *WorkersSecretResource) ImportState(ctx context.Context, req resource.ImportStateRequest, resp *resource.ImportStateResponse) {
 	var data *WorkersSecretModel
 
-<<<<<<< HEAD
 	path_account_id := ""
 	path_dispatch_namespace := ""
 	path_script_name := ""
@@ -235,47 +234,6 @@
 	}
 	data = &env.Result
 	data.ID = data.ScriptName
-=======
-	// path_account_id := ""
-	// path_dispatch_namespace := ""
-	// path_secret_name := ""
-	// diags := importpath.ParseImportID(
-	// 	req.ID,
-	// 	"<account_id>/<dispatch_namespace>/<secret_name>",
-	// 	&path_account_id,
-	// 	&path_dispatch_namespace,
-	// 	&path_secret_name,
-	// )
-	// resp.Diagnostics.Append(diags...)
-	// if resp.Diagnostics.HasError() {
-	// 	return
-	// }
-
-	// res := new(http.Response)
-	// env := WorkersSecretResultEnvelope{*data}
-	// _, err := r.client.WorkersForPlatforms.Dispatch.Namespaces.Scripts.Secrets.Get(
-	// 	ctx,
-	// 	path_dispatch_namespace,
-	// 	path_secret_name,
-	// 	workers_for_platforms.DispatchNamespaceScriptSecretGetParams{
-	// 		AccountID: cloudflare.F(path_account_id),
-	// 	},
-	// 	option.WithResponseBodyInto(&res),
-	// 	option.WithMiddleware(logging.Middleware(ctx)),
-	// )
-	// if err != nil {
-	// 	resp.Diagnostics.AddError("failed to make http request", err.Error())
-	// 	return
-	// }
-	// bytes, _ := io.ReadAll(res.Body)
-	// err = apijson.UnmarshalComputed(bytes, &env)
-	// if err != nil {
-	// 	resp.Diagnostics.AddError("failed to deserialize http request", err.Error())
-	// 	return
-	// }
-	// data = &env.Result
-	// data.ID = data.ScriptName
->>>>>>> 40045337
 
 	resp.Diagnostics.Append(resp.State.Set(ctx, &data)...)
 }
