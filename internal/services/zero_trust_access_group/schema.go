// File generated from our OpenAPI spec by Stainless. See CONTRIBUTING.md for details.

package zero_trust_access_group

import (
	"context"

	"github.com/cloudflare/terraform-provider-cloudflare/internal/customfield"
	"github.com/hashicorp/terraform-plugin-framework-jsontypes/jsontypes"
	"github.com/hashicorp/terraform-plugin-framework-timetypes/timetypes"
	"github.com/hashicorp/terraform-plugin-framework/resource"
	"github.com/hashicorp/terraform-plugin-framework/resource/schema"
	"github.com/hashicorp/terraform-plugin-framework/resource/schema/planmodifier"
	"github.com/hashicorp/terraform-plugin-framework/resource/schema/stringplanmodifier"
)

var _ resource.ResourceWithConfigValidators = (*ZeroTrustAccessGroupResource)(nil)

func ResourceSchema(ctx context.Context) schema.Schema {
	return schema.Schema{
		Attributes: map[string]schema.Attribute{
			"id": schema.StringAttribute{
				Description:   "UUID",
				Computed:      true,
				PlanModifiers: []planmodifier.String{stringplanmodifier.UseStateForUnknown()},
			},
			"account_id": schema.StringAttribute{
				Description:   "The Account ID to use for this endpoint. Mutually exclusive with the Zone ID.",
				Optional:      true,
				PlanModifiers: []planmodifier.String{stringplanmodifier.RequiresReplace()},
			},
			"zone_id": schema.StringAttribute{
				Description:   "The Zone ID to use for this endpoint. Mutually exclusive with the Account ID.",
				Optional:      true,
				PlanModifiers: []planmodifier.String{stringplanmodifier.RequiresReplace()},
			},
			"name": schema.StringAttribute{
				Description: "The name of the Access group.",
				Required:    true,
			},
			"include": schema.ListNestedAttribute{
				Description: "Rules evaluated with an OR logical operator. A user needs to meet only one of the Include rules.",
				Required:    true,
				NestedObject: schema.NestedAttributeObject{
					Attributes: map[string]schema.Attribute{
						"group": schema.SingleNestedAttribute{
							Optional: true,
							Attributes: map[string]schema.Attribute{
								"id": schema.StringAttribute{
									Description: "The ID of a previously created Access group.",
									Required:    true,
								},
							},
						},
						"any_valid_service_token": schema.SingleNestedAttribute{
							Description: "An empty object which matches on all service tokens.",
							Optional:    true,
							Attributes:  map[string]schema.Attribute{},
						},
						"auth_context": schema.SingleNestedAttribute{
							Optional: true,
							Attributes: map[string]schema.Attribute{
								"id": schema.StringAttribute{
									Description: "The ID of an Authentication context.",
									Required:    true,
								},
								"ac_id": schema.StringAttribute{
									Description: "The ACID of an Authentication context.",
									Required:    true,
								},
								"identity_provider_id": schema.StringAttribute{
									Description: "The ID of your Azure identity provider.",
									Required:    true,
								},
							},
						},
						"auth_method": schema.SingleNestedAttribute{
							Optional: true,
							Attributes: map[string]schema.Attribute{
								"auth_method": schema.StringAttribute{
									Description: "The type of authentication method https://datatracker.ietf.org/doc/html/rfc8176#section-2.",
									Required:    true,
								},
							},
						},
<<<<<<< HEAD
						"everyone": schema.StringAttribute{
							Description: "An empty object which matches on all users.",
							Optional:    true,
							CustomType:  jsontypes.NormalizedType{},
=======
						"azure_ad": schema.SingleNestedAttribute{
							Optional: true,
							Attributes: map[string]schema.Attribute{
								"id": schema.StringAttribute{
									Description: "The ID of an Azure group.",
									Required:    true,
								},
								"identity_provider_id": schema.StringAttribute{
									Description: "The ID of your Azure identity provider.",
									Required:    true,
								},
							},
>>>>>>> 46f1bfc8
						},
						"certificate": schema.SingleNestedAttribute{
							Optional:   true,
							Attributes: map[string]schema.Attribute{},
						},
						"common_name": schema.SingleNestedAttribute{
							Optional: true,
							Attributes: map[string]schema.Attribute{
								"common_name": schema.StringAttribute{
									Description: "The common name to match.",
									Required:    true,
								},
							},
						},
						"geo": schema.SingleNestedAttribute{
							Optional: true,
							Attributes: map[string]schema.Attribute{
								"country_code": schema.StringAttribute{
									Description: "The country code that should be matched.",
									Required:    true,
								},
							},
						},
						"device_posture": schema.SingleNestedAttribute{
							Optional: true,
							Attributes: map[string]schema.Attribute{
								"integration_uid": schema.StringAttribute{
									Description: "The ID of a device posture integration.",
									Required:    true,
								},
							},
						},
						"email_domain": schema.SingleNestedAttribute{
							Optional: true,
							Attributes: map[string]schema.Attribute{
								"domain": schema.StringAttribute{
									Description: "The email domain to match.",
									Required:    true,
								},
							},
						},
						"email_list": schema.SingleNestedAttribute{
							Optional: true,
							Attributes: map[string]schema.Attribute{
								"id": schema.StringAttribute{
									Description: "The ID of a previously created email list.",
									Required:    true,
								},
							},
						},
						"email": schema.SingleNestedAttribute{
							Optional: true,
							Attributes: map[string]schema.Attribute{
								"email": schema.StringAttribute{
									Description: "The email of the user.",
									Required:    true,
								},
							},
						},
						"everyone": schema.SingleNestedAttribute{
							Description: "An empty object which matches on all users.",
							Optional:    true,
							Attributes:  map[string]schema.Attribute{},
						},
						"external_evaluation": schema.SingleNestedAttribute{
							Optional: true,
							Attributes: map[string]schema.Attribute{
								"evaluate_url": schema.StringAttribute{
									Description: "The API endpoint containing your business logic.",
									Required:    true,
								},
								"keys_url": schema.StringAttribute{
									Description: "The API endpoint containing the key that Access uses to verify that the response came from your API.",
									Required:    true,
								},
							},
						},
						"github_organization": schema.SingleNestedAttribute{
							Optional: true,
							Attributes: map[string]schema.Attribute{
								"identity_provider_id": schema.StringAttribute{
									Description: "The ID of your Github identity provider.",
									Required:    true,
								},
								"name": schema.StringAttribute{
									Description: "The name of the organization.",
									Required:    true,
								},
								"team": schema.StringAttribute{
									Description: "The name of the team",
									Optional:    true,
								},
							},
						},
						"gsuite": schema.SingleNestedAttribute{
							Optional: true,
							Attributes: map[string]schema.Attribute{
								"email": schema.StringAttribute{
									Description: "The email of the Google Workspace group.",
									Required:    true,
								},
								"identity_provider_id": schema.StringAttribute{
									Description: "The ID of your Google Workspace identity provider.",
									Required:    true,
								},
							},
						},
						"ip_list": schema.SingleNestedAttribute{
							Optional: true,
							Attributes: map[string]schema.Attribute{
								"id": schema.StringAttribute{
									Description: "The ID of a previously created IP list.",
									Required:    true,
								},
							},
						},
						"ip": schema.SingleNestedAttribute{
							Optional: true,
							Attributes: map[string]schema.Attribute{
								"ip": schema.StringAttribute{
									Description: "An IPv4 or IPv6 CIDR block.",
									Required:    true,
								},
							},
						},
						"okta": schema.SingleNestedAttribute{
							Optional: true,
							Attributes: map[string]schema.Attribute{
								"identity_provider_id": schema.StringAttribute{
									Description: "The ID of your Okta identity provider.",
									Required:    true,
								},
								"name": schema.StringAttribute{
									Description: "The name of the Okta group.",
									Required:    true,
								},
							},
						},
						"saml": schema.SingleNestedAttribute{
							Optional: true,
							Attributes: map[string]schema.Attribute{
								"attribute_name": schema.StringAttribute{
									Description: "The name of the SAML attribute.",
									Required:    true,
								},
								"attribute_value": schema.StringAttribute{
									Description: "The SAML attribute value to look for.",
									Required:    true,
								},
								"identity_provider_id": schema.StringAttribute{
									Description: "The ID of your SAML identity provider.",
									Required:    true,
								},
							},
						},
						"service_token": schema.SingleNestedAttribute{
							Optional: true,
							Attributes: map[string]schema.Attribute{
								"token_id": schema.StringAttribute{
									Description: "The ID of a Service Token.",
									Required:    true,
								},
							},
						},
<<<<<<< HEAD
						"any_valid_service_token": schema.StringAttribute{
=======
					},
				},
			},
			"is_default": schema.BoolAttribute{
				Description: "Whether this is the default group",
				Optional:    true,
			},
			"exclude": schema.ListNestedAttribute{
				Description: "Rules evaluated with a NOT logical operator. To match a policy, a user cannot meet any of the Exclude rules.",
				Computed:    true,
				Optional:    true,
				CustomType:  customfield.NewNestedObjectListType[ZeroTrustAccessGroupExcludeModel](ctx),
				NestedObject: schema.NestedAttributeObject{
					Attributes: map[string]schema.Attribute{
						"group": schema.SingleNestedAttribute{
							Computed:   true,
							Optional:   true,
							CustomType: customfield.NewNestedObjectType[ZeroTrustAccessGroupExcludeGroupModel](ctx),
							Attributes: map[string]schema.Attribute{
								"id": schema.StringAttribute{
									Description: "The ID of a previously created Access group.",
									Required:    true,
								},
							},
						},
						"any_valid_service_token": schema.SingleNestedAttribute{
>>>>>>> 46f1bfc8
							Description: "An empty object which matches on all service tokens.",
							Optional:    true,
							CustomType:  jsontypes.NormalizedType{},
						},
						"auth_context": schema.SingleNestedAttribute{
							Computed:   true,
							Optional:   true,
							CustomType: customfield.NewNestedObjectType[ZeroTrustAccessGroupExcludeAuthContextModel](ctx),
							Attributes: map[string]schema.Attribute{
								"id": schema.StringAttribute{
									Description: "The ID of an Authentication context.",
									Required:    true,
								},
								"ac_id": schema.StringAttribute{
									Description: "The ACID of an Authentication context.",
									Required:    true,
								},
								"identity_provider_id": schema.StringAttribute{
									Description: "The ID of your Azure identity provider.",
									Required:    true,
								},
							},
						},
						"auth_method": schema.SingleNestedAttribute{
							Computed:   true,
							Optional:   true,
							CustomType: customfield.NewNestedObjectType[ZeroTrustAccessGroupExcludeAuthMethodModel](ctx),
							Attributes: map[string]schema.Attribute{
								"auth_method": schema.StringAttribute{
									Description: "The type of authentication method https://datatracker.ietf.org/doc/html/rfc8176#section-2.",
									Required:    true,
								},
							},
						},
						"azure_ad": schema.SingleNestedAttribute{
							Computed:   true,
							Optional:   true,
							CustomType: customfield.NewNestedObjectType[ZeroTrustAccessGroupExcludeAzureADModel](ctx),
							Attributes: map[string]schema.Attribute{
								"id": schema.StringAttribute{
									Description: "The ID of an Azure group.",
									Required:    true,
								},
								"identity_provider_id": schema.StringAttribute{
									Description: "The ID of your Azure identity provider.",
									Required:    true,
								},
							},
						},
						"certificate": schema.SingleNestedAttribute{
							Optional:   true,
							Attributes: map[string]schema.Attribute{},
						},
						"common_name": schema.SingleNestedAttribute{
							Computed:   true,
							Optional:   true,
							CustomType: customfield.NewNestedObjectType[ZeroTrustAccessGroupExcludeCommonNameModel](ctx),
							Attributes: map[string]schema.Attribute{
								"common_name": schema.StringAttribute{
									Description: "The common name to match.",
									Required:    true,
								},
							},
						},
						"geo": schema.SingleNestedAttribute{
							Computed:   true,
							Optional:   true,
							CustomType: customfield.NewNestedObjectType[ZeroTrustAccessGroupExcludeGeoModel](ctx),
							Attributes: map[string]schema.Attribute{
								"country_code": schema.StringAttribute{
									Description: "The country code that should be matched.",
									Required:    true,
								},
							},
						},
						"device_posture": schema.SingleNestedAttribute{
							Computed:   true,
							Optional:   true,
							CustomType: customfield.NewNestedObjectType[ZeroTrustAccessGroupExcludeDevicePostureModel](ctx),
							Attributes: map[string]schema.Attribute{
								"integration_uid": schema.StringAttribute{
									Description: "The ID of a device posture integration.",
									Required:    true,
								},
							},
						},
<<<<<<< HEAD
						"everyone": schema.StringAttribute{
							Description: "An empty object which matches on all users.",
							Optional:    true,
							CustomType:  jsontypes.NormalizedType{},
						},
						"ip": schema.SingleNestedAttribute{
=======
						"email_domain": schema.SingleNestedAttribute{
>>>>>>> 46f1bfc8
							Computed:   true,
							Optional:   true,
							CustomType: customfield.NewNestedObjectType[ZeroTrustAccessGroupExcludeEmailDomainModel](ctx),
							Attributes: map[string]schema.Attribute{
								"domain": schema.StringAttribute{
									Description: "The email domain to match.",
									Required:    true,
								},
							},
						},
						"email_list": schema.SingleNestedAttribute{
							Computed:   true,
							Optional:   true,
							CustomType: customfield.NewNestedObjectType[ZeroTrustAccessGroupExcludeEmailListModel](ctx),
							Attributes: map[string]schema.Attribute{
								"id": schema.StringAttribute{
									Description: "The ID of a previously created email list.",
									Required:    true,
								},
							},
						},
						"email": schema.SingleNestedAttribute{
							Computed:   true,
							Optional:   true,
							CustomType: customfield.NewNestedObjectType[ZeroTrustAccessGroupExcludeEmailModel](ctx),
							Attributes: map[string]schema.Attribute{
								"email": schema.StringAttribute{
									Description: "The email of the user.",
									Required:    true,
								},
							},
						},
						"everyone": schema.SingleNestedAttribute{
							Description: "An empty object which matches on all users.",
							Optional:    true,
							Attributes:  map[string]schema.Attribute{},
						},
						"external_evaluation": schema.SingleNestedAttribute{
							Computed:   true,
							Optional:   true,
							CustomType: customfield.NewNestedObjectType[ZeroTrustAccessGroupExcludeExternalEvaluationModel](ctx),
							Attributes: map[string]schema.Attribute{
								"evaluate_url": schema.StringAttribute{
									Description: "The API endpoint containing your business logic.",
									Required:    true,
								},
								"keys_url": schema.StringAttribute{
									Description: "The API endpoint containing the key that Access uses to verify that the response came from your API.",
									Required:    true,
								},
							},
						},
						"github_organization": schema.SingleNestedAttribute{
							Computed:   true,
							Optional:   true,
							CustomType: customfield.NewNestedObjectType[ZeroTrustAccessGroupExcludeGitHubOrganizationModel](ctx),
							Attributes: map[string]schema.Attribute{
								"identity_provider_id": schema.StringAttribute{
									Description: "The ID of your Github identity provider.",
									Required:    true,
								},
								"name": schema.StringAttribute{
									Description: "The name of the organization.",
									Required:    true,
								},
								"team": schema.StringAttribute{
									Description: "The name of the team",
									Optional:    true,
								},
							},
						},
						"gsuite": schema.SingleNestedAttribute{
							Computed:   true,
							Optional:   true,
							CustomType: customfield.NewNestedObjectType[ZeroTrustAccessGroupExcludeGSuiteModel](ctx),
							Attributes: map[string]schema.Attribute{
								"email": schema.StringAttribute{
									Description: "The email of the Google Workspace group.",
									Required:    true,
								},
								"identity_provider_id": schema.StringAttribute{
									Description: "The ID of your Google Workspace identity provider.",
									Required:    true,
								},
							},
						},
						"ip_list": schema.SingleNestedAttribute{
							Computed:   true,
							Optional:   true,
							CustomType: customfield.NewNestedObjectType[ZeroTrustAccessGroupExcludeIPListModel](ctx),
							Attributes: map[string]schema.Attribute{
								"id": schema.StringAttribute{
									Description: "The ID of a previously created IP list.",
									Required:    true,
								},
							},
						},
						"ip": schema.SingleNestedAttribute{
							Computed:   true,
							Optional:   true,
							CustomType: customfield.NewNestedObjectType[ZeroTrustAccessGroupExcludeIPModel](ctx),
							Attributes: map[string]schema.Attribute{
								"ip": schema.StringAttribute{
									Description: "An IPv4 or IPv6 CIDR block.",
									Required:    true,
								},
							},
						},
						"okta": schema.SingleNestedAttribute{
							Computed:   true,
							Optional:   true,
							CustomType: customfield.NewNestedObjectType[ZeroTrustAccessGroupExcludeOktaModel](ctx),
							Attributes: map[string]schema.Attribute{
								"identity_provider_id": schema.StringAttribute{
									Description: "The ID of your Okta identity provider.",
									Required:    true,
								},
								"name": schema.StringAttribute{
									Description: "The name of the Okta group.",
									Required:    true,
								},
							},
						},
						"saml": schema.SingleNestedAttribute{
							Computed:   true,
							Optional:   true,
							CustomType: customfield.NewNestedObjectType[ZeroTrustAccessGroupExcludeSAMLModel](ctx),
							Attributes: map[string]schema.Attribute{
								"attribute_name": schema.StringAttribute{
									Description: "The name of the SAML attribute.",
									Required:    true,
								},
								"attribute_value": schema.StringAttribute{
									Description: "The SAML attribute value to look for.",
									Required:    true,
								},
								"identity_provider_id": schema.StringAttribute{
									Description: "The ID of your SAML identity provider.",
									Required:    true,
								},
							},
						},
						"service_token": schema.SingleNestedAttribute{
							Computed:   true,
							Optional:   true,
							CustomType: customfield.NewNestedObjectType[ZeroTrustAccessGroupExcludeServiceTokenModel](ctx),
							Attributes: map[string]schema.Attribute{
								"token_id": schema.StringAttribute{
									Description: "The ID of a Service Token.",
									Required:    true,
								},
							},
						},
<<<<<<< HEAD
						"any_valid_service_token": schema.StringAttribute{
=======
					},
				},
			},
			"require": schema.ListNestedAttribute{
				Description: "Rules evaluated with an AND logical operator. To match a policy, a user must meet all of the Require rules.",
				Computed:    true,
				Optional:    true,
				CustomType:  customfield.NewNestedObjectListType[ZeroTrustAccessGroupRequireModel](ctx),
				NestedObject: schema.NestedAttributeObject{
					Attributes: map[string]schema.Attribute{
						"group": schema.SingleNestedAttribute{
							Computed:   true,
							Optional:   true,
							CustomType: customfield.NewNestedObjectType[ZeroTrustAccessGroupRequireGroupModel](ctx),
							Attributes: map[string]schema.Attribute{
								"id": schema.StringAttribute{
									Description: "The ID of a previously created Access group.",
									Required:    true,
								},
							},
						},
						"any_valid_service_token": schema.SingleNestedAttribute{
>>>>>>> 46f1bfc8
							Description: "An empty object which matches on all service tokens.",
							Optional:    true,
							CustomType:  jsontypes.NormalizedType{},
						},
						"auth_context": schema.SingleNestedAttribute{
							Computed:   true,
							Optional:   true,
							CustomType: customfield.NewNestedObjectType[ZeroTrustAccessGroupRequireAuthContextModel](ctx),
							Attributes: map[string]schema.Attribute{
								"id": schema.StringAttribute{
									Description: "The ID of an Authentication context.",
									Required:    true,
								},
								"ac_id": schema.StringAttribute{
									Description: "The ACID of an Authentication context.",
									Required:    true,
								},
								"identity_provider_id": schema.StringAttribute{
									Description: "The ID of your Azure identity provider.",
									Required:    true,
								},
							},
						},
						"auth_method": schema.SingleNestedAttribute{
							Computed:   true,
							Optional:   true,
							CustomType: customfield.NewNestedObjectType[ZeroTrustAccessGroupRequireAuthMethodModel](ctx),
							Attributes: map[string]schema.Attribute{
								"auth_method": schema.StringAttribute{
									Description: "The type of authentication method https://datatracker.ietf.org/doc/html/rfc8176#section-2.",
									Required:    true,
								},
							},
						},
						"azure_ad": schema.SingleNestedAttribute{
							Computed:   true,
							Optional:   true,
							CustomType: customfield.NewNestedObjectType[ZeroTrustAccessGroupRequireAzureADModel](ctx),
							Attributes: map[string]schema.Attribute{
								"id": schema.StringAttribute{
									Description: "The ID of an Azure group.",
									Required:    true,
								},
								"identity_provider_id": schema.StringAttribute{
									Description: "The ID of your Azure identity provider.",
									Required:    true,
								},
							},
						},
						"certificate": schema.SingleNestedAttribute{
							Optional:   true,
							Attributes: map[string]schema.Attribute{},
						},
						"common_name": schema.SingleNestedAttribute{
							Computed:   true,
							Optional:   true,
							CustomType: customfield.NewNestedObjectType[ZeroTrustAccessGroupRequireCommonNameModel](ctx),
							Attributes: map[string]schema.Attribute{
								"common_name": schema.StringAttribute{
									Description: "The common name to match.",
									Required:    true,
								},
							},
						},
						"geo": schema.SingleNestedAttribute{
							Computed:   true,
							Optional:   true,
							CustomType: customfield.NewNestedObjectType[ZeroTrustAccessGroupRequireGeoModel](ctx),
							Attributes: map[string]schema.Attribute{
								"country_code": schema.StringAttribute{
									Description: "The country code that should be matched.",
									Required:    true,
								},
							},
						},
						"device_posture": schema.SingleNestedAttribute{
							Computed:   true,
							Optional:   true,
							CustomType: customfield.NewNestedObjectType[ZeroTrustAccessGroupRequireDevicePostureModel](ctx),
							Attributes: map[string]schema.Attribute{
								"integration_uid": schema.StringAttribute{
									Description: "The ID of a device posture integration.",
									Required:    true,
								},
							},
						},
<<<<<<< HEAD
						"everyone": schema.StringAttribute{
							Description: "An empty object which matches on all users.",
							Optional:    true,
							CustomType:  jsontypes.NormalizedType{},
						},
						"ip": schema.SingleNestedAttribute{
=======
						"email_domain": schema.SingleNestedAttribute{
>>>>>>> 46f1bfc8
							Computed:   true,
							Optional:   true,
							CustomType: customfield.NewNestedObjectType[ZeroTrustAccessGroupRequireEmailDomainModel](ctx),
							Attributes: map[string]schema.Attribute{
								"domain": schema.StringAttribute{
									Description: "The email domain to match.",
									Required:    true,
								},
							},
						},
						"email_list": schema.SingleNestedAttribute{
							Computed:   true,
							Optional:   true,
							CustomType: customfield.NewNestedObjectType[ZeroTrustAccessGroupRequireEmailListModel](ctx),
							Attributes: map[string]schema.Attribute{
								"id": schema.StringAttribute{
									Description: "The ID of a previously created email list.",
									Required:    true,
								},
							},
						},
						"email": schema.SingleNestedAttribute{
							Computed:   true,
							Optional:   true,
							CustomType: customfield.NewNestedObjectType[ZeroTrustAccessGroupRequireEmailModel](ctx),
							Attributes: map[string]schema.Attribute{
								"email": schema.StringAttribute{
									Description: "The email of the user.",
									Required:    true,
								},
							},
						},
						"everyone": schema.SingleNestedAttribute{
							Description: "An empty object which matches on all users.",
							Optional:    true,
							Attributes:  map[string]schema.Attribute{},
						},
						"external_evaluation": schema.SingleNestedAttribute{
							Computed:   true,
							Optional:   true,
							CustomType: customfield.NewNestedObjectType[ZeroTrustAccessGroupRequireExternalEvaluationModel](ctx),
							Attributes: map[string]schema.Attribute{
								"evaluate_url": schema.StringAttribute{
									Description: "The API endpoint containing your business logic.",
									Required:    true,
								},
								"keys_url": schema.StringAttribute{
									Description: "The API endpoint containing the key that Access uses to verify that the response came from your API.",
									Required:    true,
								},
							},
						},
						"github_organization": schema.SingleNestedAttribute{
							Computed:   true,
							Optional:   true,
							CustomType: customfield.NewNestedObjectType[ZeroTrustAccessGroupRequireGitHubOrganizationModel](ctx),
							Attributes: map[string]schema.Attribute{
								"identity_provider_id": schema.StringAttribute{
									Description: "The ID of your Github identity provider.",
									Required:    true,
								},
								"name": schema.StringAttribute{
									Description: "The name of the organization.",
									Required:    true,
								},
								"team": schema.StringAttribute{
									Description: "The name of the team",
									Optional:    true,
								},
							},
						},
						"gsuite": schema.SingleNestedAttribute{
							Computed:   true,
							Optional:   true,
							CustomType: customfield.NewNestedObjectType[ZeroTrustAccessGroupRequireGSuiteModel](ctx),
							Attributes: map[string]schema.Attribute{
								"email": schema.StringAttribute{
									Description: "The email of the Google Workspace group.",
									Required:    true,
								},
								"identity_provider_id": schema.StringAttribute{
									Description: "The ID of your Google Workspace identity provider.",
									Required:    true,
								},
							},
						},
						"ip_list": schema.SingleNestedAttribute{
							Computed:   true,
							Optional:   true,
							CustomType: customfield.NewNestedObjectType[ZeroTrustAccessGroupRequireIPListModel](ctx),
							Attributes: map[string]schema.Attribute{
								"id": schema.StringAttribute{
									Description: "The ID of a previously created IP list.",
									Required:    true,
								},
							},
						},
						"ip": schema.SingleNestedAttribute{
							Computed:   true,
							Optional:   true,
							CustomType: customfield.NewNestedObjectType[ZeroTrustAccessGroupRequireIPModel](ctx),
							Attributes: map[string]schema.Attribute{
								"ip": schema.StringAttribute{
									Description: "An IPv4 or IPv6 CIDR block.",
									Required:    true,
								},
							},
						},
						"okta": schema.SingleNestedAttribute{
							Computed:   true,
							Optional:   true,
							CustomType: customfield.NewNestedObjectType[ZeroTrustAccessGroupRequireOktaModel](ctx),
							Attributes: map[string]schema.Attribute{
								"identity_provider_id": schema.StringAttribute{
									Description: "The ID of your Okta identity provider.",
									Required:    true,
								},
								"name": schema.StringAttribute{
									Description: "The name of the Okta group.",
									Required:    true,
								},
							},
						},
						"saml": schema.SingleNestedAttribute{
							Computed:   true,
							Optional:   true,
							CustomType: customfield.NewNestedObjectType[ZeroTrustAccessGroupRequireSAMLModel](ctx),
							Attributes: map[string]schema.Attribute{
								"attribute_name": schema.StringAttribute{
									Description: "The name of the SAML attribute.",
									Required:    true,
								},
								"attribute_value": schema.StringAttribute{
									Description: "The SAML attribute value to look for.",
									Required:    true,
								},
								"identity_provider_id": schema.StringAttribute{
									Description: "The ID of your SAML identity provider.",
									Required:    true,
								},
							},
						},
						"service_token": schema.SingleNestedAttribute{
							Computed:   true,
							Optional:   true,
							CustomType: customfield.NewNestedObjectType[ZeroTrustAccessGroupRequireServiceTokenModel](ctx),
							Attributes: map[string]schema.Attribute{
								"token_id": schema.StringAttribute{
									Description: "The ID of a Service Token.",
									Required:    true,
								},
							},
						},
<<<<<<< HEAD
						"any_valid_service_token": schema.StringAttribute{
							Description: "An empty object which matches on all service tokens.",
							Optional:    true,
							CustomType:  jsontypes.NormalizedType{},
						},
						"external_evaluation": schema.SingleNestedAttribute{
							Computed:   true,
							Optional:   true,
							CustomType: customfield.NewNestedObjectType[ZeroTrustAccessGroupRequireExternalEvaluationModel](ctx),
							Attributes: map[string]schema.Attribute{
								"evaluate_url": schema.StringAttribute{
									Description: "The API endpoint containing your business logic.",
									Required:    true,
								},
								"keys_url": schema.StringAttribute{
									Description: "The API endpoint containing the key that Access uses to verify that the response came from your API.",
									Required:    true,
								},
							},
						},
						"geo": schema.SingleNestedAttribute{
							Computed:   true,
							Optional:   true,
							CustomType: customfield.NewNestedObjectType[ZeroTrustAccessGroupRequireGeoModel](ctx),
							Attributes: map[string]schema.Attribute{
								"country_code": schema.StringAttribute{
									Description: "The country code that should be matched.",
									Required:    true,
								},
							},
						},
						"auth_method": schema.SingleNestedAttribute{
							Computed:   true,
							Optional:   true,
							CustomType: customfield.NewNestedObjectType[ZeroTrustAccessGroupRequireAuthMethodModel](ctx),
							Attributes: map[string]schema.Attribute{
								"auth_method": schema.StringAttribute{
									Description: "The type of authentication method https://datatracker.ietf.org/doc/html/rfc8176#section-2.",
									Required:    true,
								},
							},
						},
						"device_posture": schema.SingleNestedAttribute{
							Computed:   true,
							Optional:   true,
							CustomType: customfield.NewNestedObjectType[ZeroTrustAccessGroupRequireDevicePostureModel](ctx),
							Attributes: map[string]schema.Attribute{
								"integration_uid": schema.StringAttribute{
									Description: "The ID of a device posture integration.",
									Required:    true,
								},
							},
						},
=======
>>>>>>> 46f1bfc8
					},
				},
			},
			"created_at": schema.StringAttribute{
				Computed:   true,
				CustomType: timetypes.RFC3339Type{},
			},
			"updated_at": schema.StringAttribute{
				Computed:   true,
				CustomType: timetypes.RFC3339Type{},
			},
		},
	}
}

func (r *ZeroTrustAccessGroupResource) Schema(ctx context.Context, req resource.SchemaRequest, resp *resource.SchemaResponse) {
	resp.Schema = ResourceSchema(ctx)
}

func (r *ZeroTrustAccessGroupResource) ConfigValidators(_ context.Context) []resource.ConfigValidator {
	return []resource.ConfigValidator{}
}<|MERGE_RESOLUTION|>--- conflicted
+++ resolved
@@ -6,7 +6,6 @@
 	"context"
 
 	"github.com/cloudflare/terraform-provider-cloudflare/internal/customfield"
-	"github.com/hashicorp/terraform-plugin-framework-jsontypes/jsontypes"
 	"github.com/hashicorp/terraform-plugin-framework-timetypes/timetypes"
 	"github.com/hashicorp/terraform-plugin-framework/resource"
 	"github.com/hashicorp/terraform-plugin-framework/resource/schema"
@@ -83,12 +82,6 @@
 								},
 							},
 						},
-<<<<<<< HEAD
-						"everyone": schema.StringAttribute{
-							Description: "An empty object which matches on all users.",
-							Optional:    true,
-							CustomType:  jsontypes.NormalizedType{},
-=======
 						"azure_ad": schema.SingleNestedAttribute{
 							Optional: true,
 							Attributes: map[string]schema.Attribute{
@@ -101,7 +94,6 @@
 									Required:    true,
 								},
 							},
->>>>>>> 46f1bfc8
 						},
 						"certificate": schema.SingleNestedAttribute{
 							Optional:   true,
@@ -266,9 +258,6 @@
 								},
 							},
 						},
-<<<<<<< HEAD
-						"any_valid_service_token": schema.StringAttribute{
-=======
 					},
 				},
 			},
@@ -295,10 +284,9 @@
 							},
 						},
 						"any_valid_service_token": schema.SingleNestedAttribute{
->>>>>>> 46f1bfc8
 							Description: "An empty object which matches on all service tokens.",
 							Optional:    true,
-							CustomType:  jsontypes.NormalizedType{},
+							Attributes:  map[string]schema.Attribute{},
 						},
 						"auth_context": schema.SingleNestedAttribute{
 							Computed:   true,
@@ -382,16 +370,7 @@
 								},
 							},
 						},
-<<<<<<< HEAD
-						"everyone": schema.StringAttribute{
-							Description: "An empty object which matches on all users.",
-							Optional:    true,
-							CustomType:  jsontypes.NormalizedType{},
-						},
-						"ip": schema.SingleNestedAttribute{
-=======
 						"email_domain": schema.SingleNestedAttribute{
->>>>>>> 46f1bfc8
 							Computed:   true,
 							Optional:   true,
 							CustomType: customfield.NewNestedObjectType[ZeroTrustAccessGroupExcludeEmailDomainModel](ctx),
@@ -545,9 +524,6 @@
 								},
 							},
 						},
-<<<<<<< HEAD
-						"any_valid_service_token": schema.StringAttribute{
-=======
 					},
 				},
 			},
@@ -570,10 +546,9 @@
 							},
 						},
 						"any_valid_service_token": schema.SingleNestedAttribute{
->>>>>>> 46f1bfc8
 							Description: "An empty object which matches on all service tokens.",
 							Optional:    true,
-							CustomType:  jsontypes.NormalizedType{},
+							Attributes:  map[string]schema.Attribute{},
 						},
 						"auth_context": schema.SingleNestedAttribute{
 							Computed:   true,
@@ -657,16 +632,7 @@
 								},
 							},
 						},
-<<<<<<< HEAD
-						"everyone": schema.StringAttribute{
-							Description: "An empty object which matches on all users.",
-							Optional:    true,
-							CustomType:  jsontypes.NormalizedType{},
-						},
-						"ip": schema.SingleNestedAttribute{
-=======
 						"email_domain": schema.SingleNestedAttribute{
->>>>>>> 46f1bfc8
 							Computed:   true,
 							Optional:   true,
 							CustomType: customfield.NewNestedObjectType[ZeroTrustAccessGroupRequireEmailDomainModel](ctx),
@@ -820,62 +786,6 @@
 								},
 							},
 						},
-<<<<<<< HEAD
-						"any_valid_service_token": schema.StringAttribute{
-							Description: "An empty object which matches on all service tokens.",
-							Optional:    true,
-							CustomType:  jsontypes.NormalizedType{},
-						},
-						"external_evaluation": schema.SingleNestedAttribute{
-							Computed:   true,
-							Optional:   true,
-							CustomType: customfield.NewNestedObjectType[ZeroTrustAccessGroupRequireExternalEvaluationModel](ctx),
-							Attributes: map[string]schema.Attribute{
-								"evaluate_url": schema.StringAttribute{
-									Description: "The API endpoint containing your business logic.",
-									Required:    true,
-								},
-								"keys_url": schema.StringAttribute{
-									Description: "The API endpoint containing the key that Access uses to verify that the response came from your API.",
-									Required:    true,
-								},
-							},
-						},
-						"geo": schema.SingleNestedAttribute{
-							Computed:   true,
-							Optional:   true,
-							CustomType: customfield.NewNestedObjectType[ZeroTrustAccessGroupRequireGeoModel](ctx),
-							Attributes: map[string]schema.Attribute{
-								"country_code": schema.StringAttribute{
-									Description: "The country code that should be matched.",
-									Required:    true,
-								},
-							},
-						},
-						"auth_method": schema.SingleNestedAttribute{
-							Computed:   true,
-							Optional:   true,
-							CustomType: customfield.NewNestedObjectType[ZeroTrustAccessGroupRequireAuthMethodModel](ctx),
-							Attributes: map[string]schema.Attribute{
-								"auth_method": schema.StringAttribute{
-									Description: "The type of authentication method https://datatracker.ietf.org/doc/html/rfc8176#section-2.",
-									Required:    true,
-								},
-							},
-						},
-						"device_posture": schema.SingleNestedAttribute{
-							Computed:   true,
-							Optional:   true,
-							CustomType: customfield.NewNestedObjectType[ZeroTrustAccessGroupRequireDevicePostureModel](ctx),
-							Attributes: map[string]schema.Attribute{
-								"integration_uid": schema.StringAttribute{
-									Description: "The ID of a device posture integration.",
-									Required:    true,
-								},
-							},
-						},
-=======
->>>>>>> 46f1bfc8
 					},
 				},
 			},
