--- conflicted
+++ resolved
@@ -14,26 +14,7 @@
 }
 
 type DNSRecordModel struct {
-<<<<<<< HEAD
-	ID                types.String                   `tfsdk:"id" json:"id,computed"`
-	ZoneID            types.String                   `tfsdk:"zone_id" path:"zone_id,required"`
-	Content           types.String                   `tfsdk:"content" json:"content,optional"`
-	Type              types.String                   `tfsdk:"type" json:"type,optional"`
-	Data              *DNSRecordDataModel            `tfsdk:"data" json:"data,optional"`
-	Comment           types.String                   `tfsdk:"comment" json:"comment,computed"`
-	CommentModifiedOn timetypes.RFC3339              `tfsdk:"comment_modified_on" json:"comment_modified_on,computed" format:"date-time"`
-	CreatedOn         timetypes.RFC3339              `tfsdk:"created_on" json:"created_on,computed" format:"date-time"`
-	ModifiedOn        timetypes.RFC3339              `tfsdk:"modified_on" json:"modified_on,computed" format:"date-time"`
-	Name              types.String                   `tfsdk:"name" json:"name,computed"`
-	Proxiable         types.Bool                     `tfsdk:"proxiable" json:"proxiable,computed"`
-	Proxied           types.Bool                     `tfsdk:"proxied" json:"proxied,computed"`
-	TagsModifiedOn    timetypes.RFC3339              `tfsdk:"tags_modified_on" json:"tags_modified_on,computed" format:"date-time"`
-	TTL               types.Float64                  `tfsdk:"ttl" json:"ttl,computed"`
-	Tags              customfield.List[types.String] `tfsdk:"tags" json:"tags,computed"`
-	Meta              jsontypes.Normalized           `tfsdk:"meta" json:"meta,computed"`
-	Settings          jsontypes.Normalized           `tfsdk:"settings" json:"settings,computed"`
-=======
-	ID                types.String                                 `tfsdk:"id" json:"id,computed"`
+  ID                types.String                                 `tfsdk:"id" json:"id,computed"`
 	ZoneID            types.String                                 `tfsdk:"zone_id" path:"zone_id,required"`
 	Content           types.String                                 `tfsdk:"content" json:"content,computed_optional"`
 	Priority          types.Float64                                `tfsdk:"priority" json:"priority,optional"`
@@ -50,7 +31,6 @@
 	TTL               types.Float64                                `tfsdk:"ttl" json:"ttl,required"`
 	Tags              customfield.List[types.String]               `tfsdk:"tags" json:"tags,computed_optional"`
 	Meta              customfield.NestedObject[DNSRecordMetaModel] `tfsdk:"meta" json:"meta,computed"`
->>>>>>> 7559bceb
 }
 
 type DNSRecordDataModel struct {
