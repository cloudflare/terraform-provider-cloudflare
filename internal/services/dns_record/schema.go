// File generated from our OpenAPI spec by Stainless. See CONTRIBUTING.md for details.

package dns_record

import (
	"context"

	"github.com/cloudflare/terraform-provider-cloudflare/internal/customfield"
	"github.com/hashicorp/terraform-plugin-framework-jsontypes/jsontypes"
	"github.com/hashicorp/terraform-plugin-framework-timetypes/timetypes"
	"github.com/hashicorp/terraform-plugin-framework-validators/float64validator"
	"github.com/hashicorp/terraform-plugin-framework-validators/objectvalidator"
	"github.com/hashicorp/terraform-plugin-framework-validators/stringvalidator"
	"github.com/hashicorp/terraform-plugin-framework/attr"
	"github.com/hashicorp/terraform-plugin-framework/path"
	"github.com/hashicorp/terraform-plugin-framework/resource"
	"github.com/hashicorp/terraform-plugin-framework/resource/schema"
	"github.com/hashicorp/terraform-plugin-framework/resource/schema/booldefault"
	"github.com/hashicorp/terraform-plugin-framework/resource/schema/float64default"
	"github.com/hashicorp/terraform-plugin-framework/resource/schema/listdefault"
	"github.com/hashicorp/terraform-plugin-framework/resource/schema/planmodifier"
	"github.com/hashicorp/terraform-plugin-framework/resource/schema/stringplanmodifier"
	"github.com/hashicorp/terraform-plugin-framework/schema/validator"
	"github.com/hashicorp/terraform-plugin-framework/types"
)

var _ resource.ResourceWithConfigValidators = (*DNSRecordResource)(nil)

func ResourceSchema(ctx context.Context) schema.Schema {
	return schema.Schema{
		Attributes: map[string]schema.Attribute{
			"id": schema.StringAttribute{
				Description:   "Identifier",
				Computed:      true,
				PlanModifiers: []planmodifier.String{stringplanmodifier.UseStateForUnknown()},
			},
			"zone_id": schema.StringAttribute{
				Description:   "Identifier",
				Required:      true,
				PlanModifiers: []planmodifier.String{stringplanmodifier.RequiresReplace()},
			},
			"content": schema.StringAttribute{
				Description: "A valid IPv4 address.",
				Optional:    true,
				Computed:    true,
				Validators: []validator.String{
					stringvalidator.All(
						stringvalidator.ConflictsWith(path.MatchRoot("data")),
					),
				},
			},
			"priority": schema.Float64Attribute{
				Description: "Required for MX, SRV and URI records; unused by other record types. Records with lower priorities are preferred.",
				Optional:    true,
				Validators: []validator.Float64{
					float64validator.Between(0, 65535),
				},
			},
			"type": schema.StringAttribute{
				Required:    true,
				Description: "Record type.\nAvailable values: \"A\".",
				Validators: []validator.String{
					stringvalidator.OneOfCaseInsensitive(
						"A",
						"AAAA",
						"CAA",
						"CERT",
						"CNAME",
						"DNSKEY",
						"DS",
						"HTTPS",
						"LOC",
						"MX",
						"NAPTR",
						"NS",
						"OPENPGPKEY",
						"PTR",
						"SMIMEA",
						"SRV",
						"SSHFP",
						"SVCB",
						"TLSA",
						"TXT",
						"URI",
					),
				},
				PlanModifiers: []planmodifier.String{stringplanmodifier.RequiresReplace()},
			},
			"proxied": schema.BoolAttribute{
				Description: "Whether the record is receiving the performance and security benefits of Cloudflare.",
				Computed:    true,
				Optional:    true,
				Default:     booldefault.StaticBool(false),
			},
			"ttl": schema.Float64Attribute{
				Description: "Time To Live (TTL) of the DNS record in seconds. Setting to 1 means 'automatic'. Value must be between 60 and 86400, with the minimum reduced to 30 for Enterprise zones.",
<<<<<<< HEAD
				Computed:    true,
				Optional:    true,
=======
				Required:    true,
				Validators: []validator.Float64{
					float64validator.Any(
						float64validator.Between(1, 1),
						float64validator.Between(30, 86400),
					),
				},
>>>>>>> af5a0054
			},
			"tags": schema.ListAttribute{
				Description: "Custom tags for the DNS record. This field has no effect on DNS responses.",
				Computed:    true,
				Optional:    true,
				CustomType:  customfield.NewListType[types.String](ctx),
				ElementType: types.StringType,
				Default:     listdefault.StaticValue(types.ListValueMust(types.StringType, []attr.Value{})),
			},
			"data": schema.SingleNestedAttribute{
				Description: "Components of a CAA record.",
				Computed:    true,
				Optional:    true,
				Validators: []validator.Object{
					objectvalidator.All(
						objectvalidator.ConflictsWith(path.MatchRoot("content")),
					),
				},
				CustomType: customfield.NewNestedObjectType[DNSRecordDataModel](ctx),
				Attributes: map[string]schema.Attribute{
					"flags": schema.Float64Attribute{
						Description: "Flags for the CAA record.",
						Optional:    true,
					},
					"tag": schema.StringAttribute{
						Description: "Name of the property controlled by this record (e.g.: issue, issuewild, iodef).",
						Optional:    true,
					},
					"value": schema.StringAttribute{
						Description: "Value of the record. This field's semantics depend on the chosen tag.",
						Optional:    true,
					},
					"algorithm": schema.Float64Attribute{
						Description: "Algorithm.",
						Optional:    true,
						Validators: []validator.Float64{
							float64validator.Between(0, 255),
						},
					},
					"certificate": schema.StringAttribute{
						Description: "Certificate.",
						Optional:    true,
					},
					"key_tag": schema.Float64Attribute{
						Description: "Key Tag.",
						Optional:    true,
						Validators: []validator.Float64{
							float64validator.Between(0, 65535),
						},
					},
					"type": schema.Float64Attribute{
						Description: "Type.",
						Optional:    true,
						Validators: []validator.Float64{
							float64validator.AtLeast(0),
						},
					},
					"protocol": schema.Float64Attribute{
						Description: "Protocol.",
						Optional:    true,
						Validators: []validator.Float64{
							float64validator.Between(0, 255),
						},
					},
					"public_key": schema.StringAttribute{
						Description: "Public Key.",
						Optional:    true,
					},
					"digest": schema.StringAttribute{
						Description: "Digest.",
						Optional:    true,
					},
					"digest_type": schema.Float64Attribute{
						Description: "Digest Type.",
						Optional:    true,
						Validators: []validator.Float64{
							float64validator.Between(0, 255),
						},
					},
					"priority": schema.Float64Attribute{
						Description: "priority.",
						Optional:    true,
						Validators: []validator.Float64{
							float64validator.Between(0, 65535),
						},
					},
					"target": schema.StringAttribute{
						Description: "target.",
						Optional:    true,
					},
					"altitude": schema.Float64Attribute{
						Description: "Altitude of location in meters.",
						Optional:    true,
						Validators: []validator.Float64{
							float64validator.Between(-100000, 42849672.95),
						},
					},
					"lat_degrees": schema.Float64Attribute{
						Description: "Degrees of latitude.",
						Optional:    true,
						Validators: []validator.Float64{
							float64validator.Between(0, 90),
						},
					},
					"lat_direction": schema.StringAttribute{
						Description: "Latitude direction.\nAvailable values: \"N\", \"S\".",
						Optional:    true,
						Validators: []validator.String{
							stringvalidator.OneOfCaseInsensitive("N", "S"),
						},
					},
					"lat_minutes": schema.Float64Attribute{
						Description: "Minutes of latitude.",
						Computed:    true,
						Optional:    true,
						Validators: []validator.Float64{
							float64validator.Between(0, 59),
						},
						Default: float64default.StaticFloat64(0),
					},
					"lat_seconds": schema.Float64Attribute{
						Description: "Seconds of latitude.",
						Computed:    true,
						Optional:    true,
						Validators: []validator.Float64{
							float64validator.Between(0, 59.999),
						},
						Default: float64default.StaticFloat64(0),
					},
					"long_degrees": schema.Float64Attribute{
						Description: "Degrees of longitude.",
						Optional:    true,
						Validators: []validator.Float64{
							float64validator.Between(0, 180),
						},
					},
					"long_direction": schema.StringAttribute{
						Description: "Longitude direction.\nAvailable values: \"E\", \"W\".",
						Optional:    true,
						Validators: []validator.String{
							stringvalidator.OneOfCaseInsensitive("E", "W"),
						},
					},
					"long_minutes": schema.Float64Attribute{
						Description: "Minutes of longitude.",
						Computed:    true,
						Optional:    true,
						Validators: []validator.Float64{
							float64validator.Between(0, 59),
						},
						Default: float64default.StaticFloat64(0),
					},
					"long_seconds": schema.Float64Attribute{
						Description: "Seconds of longitude.",
						Computed:    true,
						Optional:    true,
						Validators: []validator.Float64{
							float64validator.Between(0, 59.999),
						},
						Default: float64default.StaticFloat64(0),
					},
					"precision_horz": schema.Float64Attribute{
						Description: "Horizontal precision of location.",
						Computed:    true,
						Optional:    true,
						Validators: []validator.Float64{
							float64validator.Between(0, 90000000),
						},
						Default: float64default.StaticFloat64(0),
					},
					"precision_vert": schema.Float64Attribute{
						Description: "Vertical precision of location.",
						Computed:    true,
						Optional:    true,
						Validators: []validator.Float64{
							float64validator.Between(0, 90000000),
						},
						Default: float64default.StaticFloat64(0),
					},
					"size": schema.Float64Attribute{
						Description: "Size of location in meters.",
						Computed:    true,
						Optional:    true,
						Validators: []validator.Float64{
							float64validator.Between(0, 90000000),
						},
						Default: float64default.StaticFloat64(0),
					},
					"order": schema.Float64Attribute{
						Description: "Order.",
						Optional:    true,
						Validators: []validator.Float64{
							float64validator.Between(0, 65535),
						},
					},
					"preference": schema.Float64Attribute{
						Description: "Preference.",
						Optional:    true,
						Validators: []validator.Float64{
							float64validator.Between(0, 65535),
						},
					},
					"regex": schema.StringAttribute{
						Description: "Regex.",
						Optional:    true,
					},
					"replacement": schema.StringAttribute{
						Description: "Replacement.",
						Optional:    true,
					},
					"service": schema.StringAttribute{
						Description: "Service.",
						Optional:    true,
					},
					"matching_type": schema.Float64Attribute{
						Description: "Matching Type.",
						Optional:    true,
						Validators: []validator.Float64{
							float64validator.Between(0, 255),
						},
					},
					"selector": schema.Float64Attribute{
						Description: "Selector.",
						Optional:    true,
						Validators: []validator.Float64{
							float64validator.Between(0, 255),
						},
					},
					"usage": schema.Float64Attribute{
						Description: "Usage.",
						Optional:    true,
						Validators: []validator.Float64{
							float64validator.Between(0, 255),
						},
					},
					"port": schema.Float64Attribute{
						Description: "The port of the service.",
						Optional:    true,
						Validators: []validator.Float64{
							float64validator.Between(0, 65535),
						},
					},
					"weight": schema.Float64Attribute{
						Description: "The record weight.",
						Optional:    true,
						Validators: []validator.Float64{
							float64validator.Between(0, 65535),
						},
					},
					"fingerprint": schema.StringAttribute{
						Description: "fingerprint.",
						Optional:    true,
					},
				},
			},
			"settings": schema.SingleNestedAttribute{
				Description: "Settings for the DNS record.",
				Computed:    true,
				Optional:    true,
				CustomType:  customfield.NewNestedObjectType[DNSRecordSettingsModel](ctx),
				Attributes: map[string]schema.Attribute{
					"ipv4_only": schema.BoolAttribute{
						Description: "When enabled, only A records will be generated, and AAAA records will not be created. This setting is intended for exceptional cases. Note that this option only applies to proxied records and it has no effect on whether Cloudflare communicates with the origin using IPv4 or IPv6.",
						Computed:    true,
						Optional:    true,
					},
					"ipv6_only": schema.BoolAttribute{
						Description: "When enabled, only AAAA records will be generated, and A records will not be created. This setting is intended for exceptional cases. Note that this option only applies to proxied records and it has no effect on whether Cloudflare communicates with the origin using IPv4 or IPv6.",
						Computed:    true,
						Optional:    true,
					},
					"flatten_cname": schema.BoolAttribute{
						Description: "If enabled, causes the CNAME record to be resolved externally and the resulting address records (e.g., A and AAAA) to be returned instead of the CNAME record itself. This setting is unavailable for proxied records, since they are always flattened.",
						Computed:    true,
						Optional:    true,
					},
				},
			},
			"comment": schema.StringAttribute{
				Description: "Comments or notes about the DNS record. This field has no effect on DNS responses.",
				Optional:    true,
				Computed:    true,
			},
			"comment_modified_on": schema.StringAttribute{
				Description: "When the record comment was last modified. Omitted if there is no comment.",
				Computed:    true,
				CustomType:  timetypes.RFC3339Type{},
			},
			"created_on": schema.StringAttribute{
				Description: "When the record was created.",
				Computed:    true,
				CustomType:  timetypes.RFC3339Type{},
			},
			"modified_on": schema.StringAttribute{
				Description: "When the record was last modified.",
				Computed:    true,
				CustomType:  timetypes.RFC3339Type{},
			},
			"name": schema.StringAttribute{
				Description: "DNS record name (or @ for the zone apex) in Punycode.",
				Required:    true,
			},
			"proxiable": schema.BoolAttribute{
				Description: "Whether the record can be proxied by Cloudflare or not.",
				Computed:    true,
			},
			"tags_modified_on": schema.StringAttribute{
				Description: "When the record tags were last modified. Omitted if there are no tags.",
				Computed:    true,
				CustomType:  timetypes.RFC3339Type{},
			},
			"meta": schema.StringAttribute{
				Description: "Extra Cloudflare-specific information about the record.",
				Computed:    true,
				CustomType:  jsontypes.NormalizedType{},
			},
		},
	}
}

func (r *DNSRecordResource) Schema(ctx context.Context, req resource.SchemaRequest, resp *resource.SchemaResponse) {
	resp.Schema = ResourceSchema(ctx)
}

func (r *DNSRecordResource) ConfigValidators(_ context.Context) []resource.ConfigValidator {
	return []resource.ConfigValidator{}
}<|MERGE_RESOLUTION|>--- conflicted
+++ resolved
@@ -94,10 +94,6 @@
 			},
 			"ttl": schema.Float64Attribute{
 				Description: "Time To Live (TTL) of the DNS record in seconds. Setting to 1 means 'automatic'. Value must be between 60 and 86400, with the minimum reduced to 30 for Enterprise zones.",
-<<<<<<< HEAD
-				Computed:    true,
-				Optional:    true,
-=======
 				Required:    true,
 				Validators: []validator.Float64{
 					float64validator.Any(
@@ -105,7 +101,6 @@
 						float64validator.Between(30, 86400),
 					),
 				},
->>>>>>> af5a0054
 			},
 			"tags": schema.ListAttribute{
 				Description: "Custom tags for the DNS record. This field has no effect on DNS responses.",
