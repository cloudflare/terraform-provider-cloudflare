--- conflicted
+++ resolved
@@ -89,15 +89,12 @@
 				Description: "Components of a CAA record.",
 				Computed:    true,
 				Optional:    true,
-<<<<<<< HEAD
 				Validators: []validator.Object{
 					objectvalidator.All(
 						objectvalidator.ConflictsWith(path.MatchRoot("content")),
 					),
 				},
-=======
-				CustomType:  customfield.NewNestedObjectType[DNSRecordDataModel](ctx),
->>>>>>> cd99604f
+				CustomType: customfield.NewNestedObjectType[DNSRecordDataModel](ctx),
 				Attributes: map[string]schema.Attribute{
 					"flags": schema.DynamicAttribute{
 						Description: "Flags for the CAA record.",
