// File generated from our OpenAPI spec by Stainless. See CONTRIBUTING.md for details.

package ruleset

import (
	"github.com/cloudflare/terraform-provider-cloudflare/internal/customfield"
	"github.com/hashicorp/terraform-plugin-framework-timetypes/timetypes"
	"github.com/hashicorp/terraform-plugin-framework/types"
)

type RulesetResultEnvelope struct {
	Result RulesetModel `json:"result"`
}

type RulesetModel struct {
	ID          types.String          `tfsdk:"id" json:"id,computed"`
	AccountID   types.String          `tfsdk:"account_id" path:"account_id,optional"`
	ZoneID      types.String          `tfsdk:"zone_id" path:"zone_id,optional"`
	Kind        types.String          `tfsdk:"kind" json:"kind,required"`
	Name        types.String          `tfsdk:"name" json:"name,required"`
	Phase       types.String          `tfsdk:"phase" json:"phase,required"`
	Rules       *[]*RulesetRulesModel `tfsdk:"rules" json:"rules,required"`
	Description types.String          `tfsdk:"description" json:"description,computed_optional"`
	LastUpdated timetypes.RFC3339     `tfsdk:"last_updated" json:"last_updated,computed" format:"date-time"`
	Version     types.String          `tfsdk:"version" json:"version,computed"`
}

type RulesetRulesModel struct {
<<<<<<< HEAD
	LastUpdated      timetypes.RFC3339                                           `tfsdk:"last_updated" json:"last_updated,computed" format:"date-time"`
	Version          types.String                                                `tfsdk:"version" json:"version,computed"`
	ID               types.String                                                `tfsdk:"id" json:"id,computed"`
	Action           types.String                                                `tfsdk:"action" json:"action,computed_optional"`
	ActionParameters customfield.NestedObject[RulesetRulesActionParametersModel] `tfsdk:"action_parameters" json:"action_parameters,computed_optional"`
	Categories       customfield.List[types.String]                              `tfsdk:"categories" json:"categories,computed"`
	Description      types.String                                                `tfsdk:"description" json:"description,computed_optional"`
	Enabled          types.Bool                                                  `tfsdk:"enabled" json:"enabled,computed_optional"`
	Expression       types.String                                                `tfsdk:"expression" json:"expression,computed_optional"`
	Logging          customfield.NestedObject[RulesetRulesLoggingModel]          `tfsdk:"logging" json:"logging,computed_optional"`
	Ref              types.String                                                `tfsdk:"ref" json:"ref,computed_optional"`
=======
	LastUpdated      timetypes.RFC3339                  `tfsdk:"last_updated" json:"last_updated,computed" format:"date-time"`
	Version          types.String                       `tfsdk:"version" json:"version,computed"`
	ID               types.String                       `tfsdk:"id" json:"id,optional"`
	Action           types.String                       `tfsdk:"action" json:"action,optional"`
	ActionParameters *RulesetRulesActionParametersModel `tfsdk:"action_parameters" json:"action_parameters,optional"`
	Categories       customfield.List[types.String]     `tfsdk:"categories" json:"categories,computed"`
	Description      types.String                       `tfsdk:"description" json:"description,computed_optional"`
	Enabled          types.Bool                         `tfsdk:"enabled" json:"enabled,computed_optional"`
	Expression       types.String                       `tfsdk:"expression" json:"expression,optional"`
	Logging          *RulesetRulesLoggingModel          `tfsdk:"logging" json:"logging,optional"`
	Ref              types.String                       `tfsdk:"ref" json:"ref,optional"`
>>>>>>> cd99604f
}

type RulesetRulesActionParametersModel struct {
	Response                 *RulesetRulesActionParametersResponseModel          `tfsdk:"response" json:"response,optional"`
	Algorithms               *[]*RulesetRulesActionParametersAlgorithmsModel     `tfsdk:"algorithms" json:"algorithms,optional"`
	ID                       types.String                                        `tfsdk:"id" json:"id,optional"`
	MatchedData              *RulesetRulesActionParametersMatchedDataModel       `tfsdk:"matched_data" json:"matched_data,optional"`
	Overrides                *RulesetRulesActionParametersOverridesModel         `tfsdk:"overrides" json:"overrides,optional"`
	FromList                 *RulesetRulesActionParametersFromListModel          `tfsdk:"from_list" json:"from_list,optional"`
	FromValue                *RulesetRulesActionParametersFromValueModel         `tfsdk:"from_value" json:"from_value,optional"`
	Headers                  map[string]RulesetRulesActionParametersHeadersModel `tfsdk:"headers" json:"headers,optional"`
	URI                      *RulesetRulesActionParametersURIModel               `tfsdk:"uri" json:"uri,optional"`
	HostHeader               types.String                                        `tfsdk:"host_header" json:"host_header,optional"`
	Origin                   *RulesetRulesActionParametersOriginModel            `tfsdk:"origin" json:"origin,optional"`
	SNI                      *RulesetRulesActionParametersSNIModel               `tfsdk:"sni" json:"sni,optional"`
	Increment                types.Int64                                         `tfsdk:"increment" json:"increment,optional"`
	Content                  types.String                                        `tfsdk:"content" json:"content,optional"`
	ContentType              types.String                                        `tfsdk:"content_type" json:"content_type,optional"`
	StatusCode               types.Float64                                       `tfsdk:"status_code" json:"status_code,optional"`
	AutomaticHTTPSRewrites   types.Bool                                          `tfsdk:"automatic_https_rewrites" json:"automatic_https_rewrites,optional"`
	Autominify               *RulesetRulesActionParametersAutominifyModel        `tfsdk:"autominify" json:"autominify,optional"`
	BIC                      types.Bool                                          `tfsdk:"bic" json:"bic,optional"`
	DisableApps              types.Bool                                          `tfsdk:"disable_apps" json:"disable_apps,optional"`
	DisableRUM               types.Bool                                          `tfsdk:"disable_rum" json:"disable_rum,optional"`
	DisableZaraz             types.Bool                                          `tfsdk:"disable_zaraz" json:"disable_zaraz,optional"`
	EmailObfuscation         types.Bool                                          `tfsdk:"email_obfuscation" json:"email_obfuscation,optional"`
	Fonts                    types.Bool                                          `tfsdk:"fonts" json:"fonts,optional"`
	HotlinkProtection        types.Bool                                          `tfsdk:"hotlink_protection" json:"hotlink_protection,optional"`
	Mirage                   types.Bool                                          `tfsdk:"mirage" json:"mirage,optional"`
	OpportunisticEncryption  types.Bool                                          `tfsdk:"opportunistic_encryption" json:"opportunistic_encryption,optional"`
	Polish                   types.String                                        `tfsdk:"polish" json:"polish,optional"`
	RocketLoader             types.Bool                                          `tfsdk:"rocket_loader" json:"rocket_loader,optional"`
	SecurityLevel            types.String                                        `tfsdk:"security_level" json:"security_level,optional"`
	ServerSideExcludes       types.Bool                                          `tfsdk:"server_side_excludes" json:"server_side_excludes,optional"`
	SSL                      types.String                                        `tfsdk:"ssl" json:"ssl,optional"`
	SXG                      types.Bool                                          `tfsdk:"sxg" json:"sxg,optional"`
	Phases                   *[]types.String                                     `tfsdk:"phases" json:"phases,optional"`
	Products                 *[]types.String                                     `tfsdk:"products" json:"products,optional"`
	Rules                    map[string]*[]types.String                          `tfsdk:"rules" json:"rules,optional"`
	Ruleset                  types.String                                        `tfsdk:"ruleset" json:"ruleset,optional"`
	Rulesets                 *[]types.String                                     `tfsdk:"rulesets" json:"rulesets,optional"`
	AdditionalCacheablePorts *[]types.Int64                                      `tfsdk:"additional_cacheable_ports" json:"additional_cacheable_ports,optional"`
	BrowserTTL               *RulesetRulesActionParametersBrowserTTLModel        `tfsdk:"browser_ttl" json:"browser_ttl,optional"`
	Cache                    types.Bool                                          `tfsdk:"cache" json:"cache,optional"`
	CacheKey                 *RulesetRulesActionParametersCacheKeyModel          `tfsdk:"cache_key" json:"cache_key,optional"`
	CacheReserve             *RulesetRulesActionParametersCacheReserveModel      `tfsdk:"cache_reserve" json:"cache_reserve,optional"`
	EdgeTTL                  *RulesetRulesActionParametersEdgeTTLModel           `tfsdk:"edge_ttl" json:"edge_ttl,optional"`
	OriginCacheControl       types.Bool                                          `tfsdk:"origin_cache_control" json:"origin_cache_control,optional"`
	OriginErrorPagePassthru  types.Bool                                          `tfsdk:"origin_error_page_passthru" json:"origin_error_page_passthru,optional"`
	ReadTimeout              types.Int64                                         `tfsdk:"read_timeout" json:"read_timeout,optional"`
	RespectStrongEtags       types.Bool                                          `tfsdk:"respect_strong_etags" json:"respect_strong_etags,optional"`
	ServeStale               *RulesetRulesActionParametersServeStaleModel        `tfsdk:"serve_stale" json:"serve_stale,optional"`
	CookieFields             *[]*RulesetRulesActionParametersCookieFieldsModel   `tfsdk:"cookie_fields" json:"cookie_fields,optional"`
	RequestFields            *[]*RulesetRulesActionParametersRequestFieldsModel  `tfsdk:"request_fields" json:"request_fields,optional"`
	ResponseFields           *[]*RulesetRulesActionParametersResponseFieldsModel `tfsdk:"response_fields" json:"response_fields,optional"`
}

type RulesetRulesActionParametersResponseModel struct {
	Content     types.String `tfsdk:"content" json:"content,required"`
	ContentType types.String `tfsdk:"content_type" json:"content_type,required"`
	StatusCode  types.Int64  `tfsdk:"status_code" json:"status_code,required"`
}

type RulesetRulesActionParametersAlgorithmsModel struct {
	Name types.String `tfsdk:"name" json:"name,optional"`
}

type RulesetRulesActionParametersMatchedDataModel struct {
	PublicKey types.String `tfsdk:"public_key" json:"public_key,required"`
}

type RulesetRulesActionParametersOverridesModel struct {
	Action           types.String                                             `tfsdk:"action" json:"action,optional"`
	Categories       *[]*RulesetRulesActionParametersOverridesCategoriesModel `tfsdk:"categories" json:"categories,optional"`
	Enabled          types.Bool                                               `tfsdk:"enabled" json:"enabled,optional"`
	Rules            *[]*RulesetRulesActionParametersOverridesRulesModel      `tfsdk:"rules" json:"rules,optional"`
	SensitivityLevel types.String                                             `tfsdk:"sensitivity_level" json:"sensitivity_level,optional"`
}

type RulesetRulesActionParametersOverridesCategoriesModel struct {
	Category         types.String `tfsdk:"category" json:"category,required"`
	Action           types.String `tfsdk:"action" json:"action,optional"`
	Enabled          types.Bool   `tfsdk:"enabled" json:"enabled,optional"`
	SensitivityLevel types.String `tfsdk:"sensitivity_level" json:"sensitivity_level,optional"`
}

type RulesetRulesActionParametersOverridesRulesModel struct {
	ID               types.String `tfsdk:"id" json:"id,required"`
	Action           types.String `tfsdk:"action" json:"action,optional"`
	Enabled          types.Bool   `tfsdk:"enabled" json:"enabled,optional"`
	ScoreThreshold   types.Int64  `tfsdk:"score_threshold" json:"score_threshold,optional"`
	SensitivityLevel types.String `tfsdk:"sensitivity_level" json:"sensitivity_level,optional"`
}

type RulesetRulesActionParametersFromListModel struct {
	Key  types.String `tfsdk:"key" json:"key,optional"`
	Name types.String `tfsdk:"name" json:"name,optional"`
}

type RulesetRulesActionParametersFromValueModel struct {
	PreserveQueryString types.Bool                                           `tfsdk:"preserve_query_string" json:"preserve_query_string,optional"`
	StatusCode          types.Float64                                        `tfsdk:"status_code" json:"status_code,optional"`
	TargetURL           *RulesetRulesActionParametersFromValueTargetURLModel `tfsdk:"target_url" json:"target_url,optional"`
}

type RulesetRulesActionParametersFromValueTargetURLModel struct {
	Value      types.String `tfsdk:"value" json:"value,optional"`
	Expression types.String `tfsdk:"expression" json:"expression,optional"`
}

type RulesetRulesActionParametersHeadersModel struct {
<<<<<<< HEAD
	Operation  types.String `tfsdk:"operation" json:"operation,computed_optional"`
	Value      types.String `tfsdk:"value" json:"value,computed_optional"`
	Expression types.String `tfsdk:"expression" json:"expression,computed_optional"`
=======
	Operation  types.String `tfsdk:"operation" json:"operation,required"`
	Value      types.String `tfsdk:"value" json:"value,optional"`
	Expression types.String `tfsdk:"expression" json:"expression,optional"`
>>>>>>> cd99604f
}

type RulesetRulesActionParametersURIModel struct {
	Path  *RulesetRulesActionParametersURIPathModel  `tfsdk:"path" json:"path,optional"`
	Query *RulesetRulesActionParametersURIQueryModel `tfsdk:"query" json:"query,optional"`
}

type RulesetRulesActionParametersURIPathModel struct {
	Value      types.String `tfsdk:"value" json:"value,optional"`
	Expression types.String `tfsdk:"expression" json:"expression,optional"`
}

type RulesetRulesActionParametersURIQueryModel struct {
	Value      types.String `tfsdk:"value" json:"value,optional"`
	Expression types.String `tfsdk:"expression" json:"expression,optional"`
}

type RulesetRulesActionParametersOriginModel struct {
	Host types.String  `tfsdk:"host" json:"host,optional"`
	Port types.Float64 `tfsdk:"port" json:"port,optional"`
}

type RulesetRulesActionParametersSNIModel struct {
	Value types.String `tfsdk:"value" json:"value,required"`
}

type RulesetRulesActionParametersAutominifyModel struct {
	CSS  types.Bool `tfsdk:"css" json:"css,optional"`
	HTML types.Bool `tfsdk:"html" json:"html,optional"`
	JS   types.Bool `tfsdk:"js" json:"js,optional"`
}

type RulesetRulesActionParametersBrowserTTLModel struct {
	Mode    types.String `tfsdk:"mode" json:"mode,required"`
	Default types.Int64  `tfsdk:"default" json:"default,optional"`
}

type RulesetRulesActionParametersCacheKeyModel struct {
	CacheByDeviceType       types.Bool                                          `tfsdk:"cache_by_device_type" json:"cache_by_device_type,optional"`
	CacheDeceptionArmor     types.Bool                                          `tfsdk:"cache_deception_armor" json:"cache_deception_armor,optional"`
	CustomKey               *RulesetRulesActionParametersCacheKeyCustomKeyModel `tfsdk:"custom_key" json:"custom_key,optional"`
	IgnoreQueryStringsOrder types.Bool                                          `tfsdk:"ignore_query_strings_order" json:"ignore_query_strings_order,optional"`
}

type RulesetRulesActionParametersCacheKeyCustomKeyModel struct {
	Cookie      *RulesetRulesActionParametersCacheKeyCustomKeyCookieModel      `tfsdk:"cookie" json:"cookie,optional"`
	Header      *RulesetRulesActionParametersCacheKeyCustomKeyHeaderModel      `tfsdk:"header" json:"header,optional"`
	Host        *RulesetRulesActionParametersCacheKeyCustomKeyHostModel        `tfsdk:"host" json:"host,optional"`
	QueryString *RulesetRulesActionParametersCacheKeyCustomKeyQueryStringModel `tfsdk:"query_string" json:"query_string,optional"`
	User        *RulesetRulesActionParametersCacheKeyCustomKeyUserModel        `tfsdk:"user" json:"user,optional"`
}

type RulesetRulesActionParametersCacheKeyCustomKeyCookieModel struct {
	CheckPresence *[]types.String `tfsdk:"check_presence" json:"check_presence,optional"`
	Include       *[]types.String `tfsdk:"include" json:"include,optional"`
}

type RulesetRulesActionParametersCacheKeyCustomKeyHeaderModel struct {
	CheckPresence *[]types.String            `tfsdk:"check_presence" json:"check_presence,optional"`
	Contains      map[string]*[]types.String `tfsdk:"contains" json:"contains,optional"`
	ExcludeOrigin types.Bool                 `tfsdk:"exclude_origin" json:"exclude_origin,optional"`
	Include       *[]types.String            `tfsdk:"include" json:"include,optional"`
}

type RulesetRulesActionParametersCacheKeyCustomKeyHostModel struct {
	Resolved types.Bool `tfsdk:"resolved" json:"resolved,optional"`
}

type RulesetRulesActionParametersCacheKeyCustomKeyQueryStringModel struct {
<<<<<<< HEAD
	Exclude customfield.NestedObject[RulesetRulesActionParametersCacheKeyCustomKeyQueryStringExcludeModel] `tfsdk:"exclude" json:"exclude,optional"`
	Include customfield.NestedObject[RulesetRulesActionParametersCacheKeyCustomKeyQueryStringIncludeModel] `tfsdk:"include" json:"include,optional"`
=======
	Exclude *RulesetRulesActionParametersCacheKeyCustomKeyQueryStringExcludeModel `tfsdk:"exclude" json:"exclude,optional"`
	Include *RulesetRulesActionParametersCacheKeyCustomKeyQueryStringIncludeModel `tfsdk:"include" json:"include,optional"`
>>>>>>> cd99604f
}

type RulesetRulesActionParametersCacheKeyCustomKeyQueryStringExcludeModel struct {
	All  types.Bool      `tfsdk:"all" json:"all,optional"`
	List *[]types.String `tfsdk:"list" json:"list,optional"`
}

type RulesetRulesActionParametersCacheKeyCustomKeyQueryStringIncludeModel struct {
	All  types.Bool      `tfsdk:"all" json:"all,optional"`
	List *[]types.String `tfsdk:"list" json:"list,optional"`
}

type RulesetRulesActionParametersCacheKeyCustomKeyUserModel struct {
	DeviceType types.Bool `tfsdk:"device_type" json:"device_type,optional"`
	Geo        types.Bool `tfsdk:"geo" json:"geo,optional"`
	Lang       types.Bool `tfsdk:"lang" json:"lang,optional"`
}

type RulesetRulesActionParametersCacheReserveModel struct {
	Eligible        types.Bool  `tfsdk:"eligible" json:"eligible,required"`
	MinimumFileSize types.Int64 `tfsdk:"minimum_file_size" json:"minimum_file_size,required"`
}

type RulesetRulesActionParametersEdgeTTLModel struct {
	Default       types.Int64                                               `tfsdk:"default" json:"default,optional"`
	Mode          types.String                                              `tfsdk:"mode" json:"mode,required"`
	StatusCodeTTL *[]*RulesetRulesActionParametersEdgeTTLStatusCodeTTLModel `tfsdk:"status_code_ttl" json:"status_code_ttl,optional"`
}

type RulesetRulesActionParametersEdgeTTLStatusCodeTTLModel struct {
<<<<<<< HEAD
	Value           types.Int64                                                                                    `tfsdk:"value" json:"value,required"`
	StatusCodeRange customfield.NestedObject[RulesetRulesActionParametersEdgeTTLStatusCodeTTLStatusCodeRangeModel] `tfsdk:"status_code_range" json:"status_code_range,computed_optional"`
	StatusCode      types.Int64                                                                                    `tfsdk:"status_code" json:"status_code,computed_optional"`
=======
	Value           types.Int64                                                           `tfsdk:"value" json:"value,required"`
	StatusCodeRange *RulesetRulesActionParametersEdgeTTLStatusCodeTTLStatusCodeRangeModel `tfsdk:"status_code_range" json:"status_code_range,optional"`
	StatusCodeValue types.Int64                                                           `tfsdk:"status_code_value" json:"status_code_value,optional"`
>>>>>>> cd99604f
}

type RulesetRulesActionParametersEdgeTTLStatusCodeTTLStatusCodeRangeModel struct {
	From types.Int64 `tfsdk:"from" json:"from,optional"`
	To   types.Int64 `tfsdk:"to" json:"to,optional"`
}

type RulesetRulesActionParametersServeStaleModel struct {
	DisableStaleWhileUpdating types.Bool `tfsdk:"disable_stale_while_updating" json:"disable_stale_while_updating,required"`
}

type RulesetRulesActionParametersCookieFieldsModel struct {
	Name types.String `tfsdk:"name" json:"name,required"`
}

type RulesetRulesActionParametersRequestFieldsModel struct {
	Name types.String `tfsdk:"name" json:"name,required"`
}

type RulesetRulesActionParametersResponseFieldsModel struct {
	Name types.String `tfsdk:"name" json:"name,required"`
}

type RulesetRulesLoggingModel struct {
	Enabled types.Bool `tfsdk:"enabled" json:"enabled,required"`
}<|MERGE_RESOLUTION|>--- conflicted
+++ resolved
@@ -26,7 +26,6 @@
 }
 
 type RulesetRulesModel struct {
-<<<<<<< HEAD
 	LastUpdated      timetypes.RFC3339                                           `tfsdk:"last_updated" json:"last_updated,computed" format:"date-time"`
 	Version          types.String                                                `tfsdk:"version" json:"version,computed"`
 	ID               types.String                                                `tfsdk:"id" json:"id,computed"`
@@ -38,19 +37,6 @@
 	Expression       types.String                                                `tfsdk:"expression" json:"expression,computed_optional"`
 	Logging          customfield.NestedObject[RulesetRulesLoggingModel]          `tfsdk:"logging" json:"logging,computed_optional"`
 	Ref              types.String                                                `tfsdk:"ref" json:"ref,computed_optional"`
-=======
-	LastUpdated      timetypes.RFC3339                  `tfsdk:"last_updated" json:"last_updated,computed" format:"date-time"`
-	Version          types.String                       `tfsdk:"version" json:"version,computed"`
-	ID               types.String                       `tfsdk:"id" json:"id,optional"`
-	Action           types.String                       `tfsdk:"action" json:"action,optional"`
-	ActionParameters *RulesetRulesActionParametersModel `tfsdk:"action_parameters" json:"action_parameters,optional"`
-	Categories       customfield.List[types.String]     `tfsdk:"categories" json:"categories,computed"`
-	Description      types.String                       `tfsdk:"description" json:"description,computed_optional"`
-	Enabled          types.Bool                         `tfsdk:"enabled" json:"enabled,computed_optional"`
-	Expression       types.String                       `tfsdk:"expression" json:"expression,optional"`
-	Logging          *RulesetRulesLoggingModel          `tfsdk:"logging" json:"logging,optional"`
-	Ref              types.String                       `tfsdk:"ref" json:"ref,optional"`
->>>>>>> cd99604f
 }
 
 type RulesetRulesActionParametersModel struct {
@@ -162,15 +148,9 @@
 }
 
 type RulesetRulesActionParametersHeadersModel struct {
-<<<<<<< HEAD
 	Operation  types.String `tfsdk:"operation" json:"operation,computed_optional"`
 	Value      types.String `tfsdk:"value" json:"value,computed_optional"`
 	Expression types.String `tfsdk:"expression" json:"expression,computed_optional"`
-=======
-	Operation  types.String `tfsdk:"operation" json:"operation,required"`
-	Value      types.String `tfsdk:"value" json:"value,optional"`
-	Expression types.String `tfsdk:"expression" json:"expression,optional"`
->>>>>>> cd99604f
 }
 
 type RulesetRulesActionParametersURIModel struct {
@@ -240,13 +220,8 @@
 }
 
 type RulesetRulesActionParametersCacheKeyCustomKeyQueryStringModel struct {
-<<<<<<< HEAD
 	Exclude customfield.NestedObject[RulesetRulesActionParametersCacheKeyCustomKeyQueryStringExcludeModel] `tfsdk:"exclude" json:"exclude,optional"`
 	Include customfield.NestedObject[RulesetRulesActionParametersCacheKeyCustomKeyQueryStringIncludeModel] `tfsdk:"include" json:"include,optional"`
-=======
-	Exclude *RulesetRulesActionParametersCacheKeyCustomKeyQueryStringExcludeModel `tfsdk:"exclude" json:"exclude,optional"`
-	Include *RulesetRulesActionParametersCacheKeyCustomKeyQueryStringIncludeModel `tfsdk:"include" json:"include,optional"`
->>>>>>> cd99604f
 }
 
 type RulesetRulesActionParametersCacheKeyCustomKeyQueryStringExcludeModel struct {
@@ -277,15 +252,9 @@
 }
 
 type RulesetRulesActionParametersEdgeTTLStatusCodeTTLModel struct {
-<<<<<<< HEAD
 	Value           types.Int64                                                                                    `tfsdk:"value" json:"value,required"`
 	StatusCodeRange customfield.NestedObject[RulesetRulesActionParametersEdgeTTLStatusCodeTTLStatusCodeRangeModel] `tfsdk:"status_code_range" json:"status_code_range,computed_optional"`
 	StatusCode      types.Int64                                                                                    `tfsdk:"status_code" json:"status_code,computed_optional"`
-=======
-	Value           types.Int64                                                           `tfsdk:"value" json:"value,required"`
-	StatusCodeRange *RulesetRulesActionParametersEdgeTTLStatusCodeTTLStatusCodeRangeModel `tfsdk:"status_code_range" json:"status_code_range,optional"`
-	StatusCodeValue types.Int64                                                           `tfsdk:"status_code_value" json:"status_code_value,optional"`
->>>>>>> cd99604f
 }
 
 type RulesetRulesActionParametersEdgeTTLStatusCodeTTLStatusCodeRangeModel struct {
