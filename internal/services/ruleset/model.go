--- conflicted
+++ resolved
@@ -32,11 +32,7 @@
 }
 
 type RulesetRulesModel struct {
-<<<<<<< HEAD
-	ID                     types.String                                                      `tfsdk:"id" json:"id,optional"`
-=======
 	ID                     types.String                                                      `tfsdk:"id" json:"id,computed"`
->>>>>>> 4b945f59
 	Action                 types.String                                                      `tfsdk:"action" json:"action,optional"`
 	ActionParameters       customfield.NestedObject[RulesetRulesActionParametersModel]       `tfsdk:"action_parameters" json:"action_parameters,computed_optional"`
 	Categories             customfield.List[types.String]                                    `tfsdk:"categories" json:"categories,computed"`
