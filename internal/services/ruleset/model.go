// File generated from our OpenAPI spec by Stainless. See CONTRIBUTING.md for details.

package ruleset

import (
	"github.com/cloudflare/terraform-provider-cloudflare/internal/apijson"
	"github.com/cloudflare/terraform-provider-cloudflare/internal/customfield"
	"github.com/hashicorp/terraform-plugin-framework/types"
)

type RulesetResultEnvelope struct {
	Result RulesetModel `json:"result"`
}

type RulesetModel struct {
	ID          types.String          `tfsdk:"id" json:"id,computed"`
	AccountID   types.String          `tfsdk:"account_id" path:"account_id,optional"`
	ZoneID      types.String          `tfsdk:"zone_id" path:"zone_id,optional"`
	Kind        types.String          `tfsdk:"kind" json:"kind,required"`
	Name        types.String          `tfsdk:"name" json:"name,required"`
	Phase       types.String          `tfsdk:"phase" json:"phase,required"`
	Rules       *[]*RulesetRulesModel `tfsdk:"rules" json:"rules,required"`
	Description types.String          `tfsdk:"description" json:"description,computed_optional"`
}

func (m RulesetModel) MarshalJSON() (data []byte, err error) {
	return apijson.MarshalRoot(m)
}

func (m RulesetModel) MarshalJSONForUpdate(state RulesetModel) (data []byte, err error) {
	return apijson.MarshalForUpdate(m, state)
}

type RulesetRulesModel struct {
<<<<<<< HEAD
	ID                     types.String                             `tfsdk:"id" json:"id,optional"`
	Action                 types.String                             `tfsdk:"action" json:"action,optional"`
=======
	ID                     types.String                             `tfsdk:"id" json:"id,computed"`
	Action                 types.String                             `tfsdk:"action" json:"action,computed_optional"`
>>>>>>> a8ff5764
	ActionParameters       *RulesetRulesActionParametersModel       `tfsdk:"action_parameters" json:"action_parameters,optional"`
	Categories             customfield.List[types.String]           `tfsdk:"categories" json:"categories,computed"`
	Description            types.String                             `tfsdk:"description" json:"description,computed_optional"`
	Enabled                types.Bool                               `tfsdk:"enabled" json:"enabled,computed_optional"`
	ExposedCredentialCheck *RulesetRulesExposedCredentialCheckModel `tfsdk:"exposed_credential_check" json:"exposed_credential_check,optional"`
	Expression             types.String                             `tfsdk:"expression" json:"expression,computed_optional"`
	Logging                *RulesetRulesLoggingModel                `tfsdk:"logging" json:"logging,optional"`
	Ratelimit              *RulesetRulesRatelimitModel              `tfsdk:"ratelimit" json:"ratelimit,optional"`
	Ref                    types.String                             `tfsdk:"ref" json:"ref,computed_optional"`
}

type RulesetRulesActionParametersModel struct {
	Response                 *RulesetRulesActionParametersResponseModel           `tfsdk:"response" json:"response,optional"`
	Algorithms               *[]*RulesetRulesActionParametersAlgorithmsModel      `tfsdk:"algorithms" json:"algorithms,optional"`
	ID                       types.String                                         `tfsdk:"id" json:"id,optional"`
	MatchedData              *RulesetRulesActionParametersMatchedDataModel        `tfsdk:"matched_data" json:"matched_data,optional"`
	Overrides                *RulesetRulesActionParametersOverridesModel          `tfsdk:"overrides" json:"overrides,optional"`
	FromList                 *RulesetRulesActionParametersFromListModel           `tfsdk:"from_list" json:"from_list,optional"`
	FromValue                *RulesetRulesActionParametersFromValueModel          `tfsdk:"from_value" json:"from_value,optional"`
	Headers                  *map[string]RulesetRulesActionParametersHeadersModel `tfsdk:"headers" json:"headers,computed_optional"`
	URI                      *RulesetRulesActionParametersURIModel                `tfsdk:"uri" json:"uri,optional"`
	HostHeader               types.String                                         `tfsdk:"host_header" json:"host_header,optional"`
	Origin                   *RulesetRulesActionParametersOriginModel             `tfsdk:"origin" json:"origin,optional"`
	SNI                      *RulesetRulesActionParametersSNIModel                `tfsdk:"sni" json:"sni,optional"`
	Increment                types.Int64                                          `tfsdk:"increment" json:"increment,optional"`
	Content                  types.String                                         `tfsdk:"content" json:"content,optional"`
	ContentType              types.String                                         `tfsdk:"content_type" json:"content_type,optional"`
	StatusCode               types.Float64                                        `tfsdk:"status_code" json:"status_code,optional"`
	AutomaticHTTPSRewrites   types.Bool                                           `tfsdk:"automatic_https_rewrites" json:"automatic_https_rewrites,optional"`
	Autominify               *RulesetRulesActionParametersAutominifyModel         `tfsdk:"autominify" json:"autominify,optional"`
	BIC                      types.Bool                                           `tfsdk:"bic" json:"bic,optional"`
	DisableApps              types.Bool                                           `tfsdk:"disable_apps" json:"disable_apps,optional"`
	DisableRUM               types.Bool                                           `tfsdk:"disable_rum" json:"disable_rum,optional"`
	DisableZaraz             types.Bool                                           `tfsdk:"disable_zaraz" json:"disable_zaraz,optional"`
	EmailObfuscation         types.Bool                                           `tfsdk:"email_obfuscation" json:"email_obfuscation,optional"`
	Fonts                    types.Bool                                           `tfsdk:"fonts" json:"fonts,optional"`
	HotlinkProtection        types.Bool                                           `tfsdk:"hotlink_protection" json:"hotlink_protection,optional"`
	Mirage                   types.Bool                                           `tfsdk:"mirage" json:"mirage,optional"`
	OpportunisticEncryption  types.Bool                                           `tfsdk:"opportunistic_encryption" json:"opportunistic_encryption,optional"`
	Polish                   types.String                                         `tfsdk:"polish" json:"polish,optional"`
	RocketLoader             types.Bool                                           `tfsdk:"rocket_loader" json:"rocket_loader,optional"`
	SecurityLevel            types.String                                         `tfsdk:"security_level" json:"security_level,optional"`
	ServerSideExcludes       types.Bool                                           `tfsdk:"server_side_excludes" json:"server_side_excludes,optional"`
	SSL                      types.String                                         `tfsdk:"ssl" json:"ssl,optional"`
	SXG                      types.Bool                                           `tfsdk:"sxg" json:"sxg,optional"`
	Phases                   *[]types.String                                      `tfsdk:"phases" json:"phases,optional"`
	Products                 *[]types.String                                      `tfsdk:"products" json:"products,optional"`
	Rules                    customfield.Map[customfield.List[types.String]]      `tfsdk:"rules" json:"rules,optional"`
	Ruleset                  types.String                                         `tfsdk:"ruleset" json:"ruleset,optional"`
	Rulesets                 *[]types.String                                      `tfsdk:"rulesets" json:"rulesets,optional"`
	AdditionalCacheablePorts *[]types.Int64                                       `tfsdk:"additional_cacheable_ports" json:"additional_cacheable_ports,optional"`
	BrowserTTL               *RulesetRulesActionParametersBrowserTTLModel         `tfsdk:"browser_ttl" json:"browser_ttl,optional"`
	Cache                    types.Bool                                           `tfsdk:"cache" json:"cache,optional"`
	CacheKey                 *RulesetRulesActionParametersCacheKeyModel           `tfsdk:"cache_key" json:"cache_key,optional"`
	CacheReserve             *RulesetRulesActionParametersCacheReserveModel       `tfsdk:"cache_reserve" json:"cache_reserve,optional"`
	EdgeTTL                  *RulesetRulesActionParametersEdgeTTLModel            `tfsdk:"edge_ttl" json:"edge_ttl,optional"`
	OriginCacheControl       types.Bool                                           `tfsdk:"origin_cache_control" json:"origin_cache_control,optional"`
	OriginErrorPagePassthru  types.Bool                                           `tfsdk:"origin_error_page_passthru" json:"origin_error_page_passthru,optional"`
	ReadTimeout              types.Int64                                          `tfsdk:"read_timeout" json:"read_timeout,optional"`
	RespectStrongEtags       types.Bool                                           `tfsdk:"respect_strong_etags" json:"respect_strong_etags,optional"`
	ServeStale               *RulesetRulesActionParametersServeStaleModel         `tfsdk:"serve_stale" json:"serve_stale,optional"`
	CookieFields             *[]*RulesetRulesActionParametersCookieFieldsModel    `tfsdk:"cookie_fields" json:"cookie_fields,optional"`
	RequestFields            *[]*RulesetRulesActionParametersRequestFieldsModel   `tfsdk:"request_fields" json:"request_fields,optional"`
	ResponseFields           *[]*RulesetRulesActionParametersResponseFieldsModel  `tfsdk:"response_fields" json:"response_fields,optional"`
}

type RulesetRulesActionParametersResponseModel struct {
	Content     types.String `tfsdk:"content" json:"content,required"`
	ContentType types.String `tfsdk:"content_type" json:"content_type,required"`
	StatusCode  types.Int64  `tfsdk:"status_code" json:"status_code,required"`
}

type RulesetRulesActionParametersAlgorithmsModel struct {
	Name types.String `tfsdk:"name" json:"name,optional"`
}

type RulesetRulesActionParametersMatchedDataModel struct {
	PublicKey types.String `tfsdk:"public_key" json:"public_key,required"`
}

type RulesetRulesActionParametersOverridesModel struct {
	Action           types.String                                             `tfsdk:"action" json:"action,optional"`
	Categories       *[]*RulesetRulesActionParametersOverridesCategoriesModel `tfsdk:"categories" json:"categories,optional"`
	Enabled          types.Bool                                               `tfsdk:"enabled" json:"enabled,optional"`
	Rules            *[]*RulesetRulesActionParametersOverridesRulesModel      `tfsdk:"rules" json:"rules,optional"`
	SensitivityLevel types.String                                             `tfsdk:"sensitivity_level" json:"sensitivity_level,optional"`
}

type RulesetRulesActionParametersOverridesCategoriesModel struct {
	Category         types.String `tfsdk:"category" json:"category,required"`
	Action           types.String `tfsdk:"action" json:"action,optional"`
	Enabled          types.Bool   `tfsdk:"enabled" json:"enabled,optional"`
	SensitivityLevel types.String `tfsdk:"sensitivity_level" json:"sensitivity_level,optional"`
}

type RulesetRulesActionParametersOverridesRulesModel struct {
	ID               types.String `tfsdk:"id" json:"id,required"`
	Action           types.String `tfsdk:"action" json:"action,optional"`
	Enabled          types.Bool   `tfsdk:"enabled" json:"enabled,optional"`
	ScoreThreshold   types.Int64  `tfsdk:"score_threshold" json:"score_threshold,optional"`
	SensitivityLevel types.String `tfsdk:"sensitivity_level" json:"sensitivity_level,optional"`
}

type RulesetRulesActionParametersFromListModel struct {
	Key  types.String `tfsdk:"key" json:"key,optional"`
	Name types.String `tfsdk:"name" json:"name,optional"`
}

type RulesetRulesActionParametersFromValueModel struct {
	PreserveQueryString types.Bool                                           `tfsdk:"preserve_query_string" json:"preserve_query_string,optional"`
	StatusCode          types.Float64                                        `tfsdk:"status_code" json:"status_code,optional"`
	TargetURL           *RulesetRulesActionParametersFromValueTargetURLModel `tfsdk:"target_url" json:"target_url,optional"`
}

type RulesetRulesActionParametersFromValueTargetURLModel struct {
	Value      types.String `tfsdk:"value" json:"value,optional"`
	Expression types.String `tfsdk:"expression" json:"expression,optional"`
}

type RulesetRulesActionParametersHeadersModel struct {
	Operation  types.String `tfsdk:"operation" json:"operation,required"`
	Value      types.String `tfsdk:"value" json:"value,optional"`
	Expression types.String `tfsdk:"expression" json:"expression,optional"`
}

type RulesetRulesActionParametersURIModel struct {
	Path  *RulesetRulesActionParametersURIPathModel  `tfsdk:"path" json:"path,optional"`
	Query *RulesetRulesActionParametersURIQueryModel `tfsdk:"query" json:"query,optional"`
}

type RulesetRulesActionParametersURIPathModel struct {
	Value      types.String `tfsdk:"value" json:"value,optional"`
	Expression types.String `tfsdk:"expression" json:"expression,optional"`
}

type RulesetRulesActionParametersURIQueryModel struct {
	Value      types.String `tfsdk:"value" json:"value,optional"`
	Expression types.String `tfsdk:"expression" json:"expression,optional"`
}

type RulesetRulesActionParametersOriginModel struct {
	Host types.String  `tfsdk:"host" json:"host,optional"`
	Port types.Float64 `tfsdk:"port" json:"port,optional"`
}

type RulesetRulesActionParametersSNIModel struct {
	Value types.String `tfsdk:"value" json:"value,required"`
}

type RulesetRulesActionParametersAutominifyModel struct {
	CSS  types.Bool `tfsdk:"css" json:"css,optional"`
	HTML types.Bool `tfsdk:"html" json:"html,optional"`
	JS   types.Bool `tfsdk:"js" json:"js,optional"`
}

type RulesetRulesActionParametersBrowserTTLModel struct {
	Mode    types.String `tfsdk:"mode" json:"mode,required"`
	Default types.Int64  `tfsdk:"default" json:"default,optional"`
}

type RulesetRulesActionParametersCacheKeyModel struct {
	CacheByDeviceType       types.Bool                                          `tfsdk:"cache_by_device_type" json:"cache_by_device_type,optional"`
	CacheDeceptionArmor     types.Bool                                          `tfsdk:"cache_deception_armor" json:"cache_deception_armor,optional"`
	CustomKey               *RulesetRulesActionParametersCacheKeyCustomKeyModel `tfsdk:"custom_key" json:"custom_key,optional"`
	IgnoreQueryStringsOrder types.Bool                                          `tfsdk:"ignore_query_strings_order" json:"ignore_query_strings_order,optional"`
}

type RulesetRulesActionParametersCacheKeyCustomKeyModel struct {
	Cookie      *RulesetRulesActionParametersCacheKeyCustomKeyCookieModel      `tfsdk:"cookie" json:"cookie,optional"`
	Header      *RulesetRulesActionParametersCacheKeyCustomKeyHeaderModel      `tfsdk:"header" json:"header,optional"`
	Host        *RulesetRulesActionParametersCacheKeyCustomKeyHostModel        `tfsdk:"host" json:"host,optional"`
	QueryString *RulesetRulesActionParametersCacheKeyCustomKeyQueryStringModel `tfsdk:"query_string" json:"query_string,optional"`
	User        *RulesetRulesActionParametersCacheKeyCustomKeyUserModel        `tfsdk:"user" json:"user,optional"`
}

type RulesetRulesActionParametersCacheKeyCustomKeyCookieModel struct {
	CheckPresence *[]types.String `tfsdk:"check_presence" json:"check_presence,optional"`
	Include       *[]types.String `tfsdk:"include" json:"include,optional"`
}

type RulesetRulesActionParametersCacheKeyCustomKeyHeaderModel struct {
	CheckPresence *[]types.String             `tfsdk:"check_presence" json:"check_presence,optional"`
	Contains      *map[string]*[]types.String `tfsdk:"contains" json:"contains,optional"`
	ExcludeOrigin types.Bool                  `tfsdk:"exclude_origin" json:"exclude_origin,optional"`
	Include       *[]types.String             `tfsdk:"include" json:"include,optional"`
}

type RulesetRulesActionParametersCacheKeyCustomKeyHostModel struct {
	Resolved types.Bool `tfsdk:"resolved" json:"resolved,optional"`
}

type RulesetRulesActionParametersCacheKeyCustomKeyQueryStringModel struct {
	Exclude *RulesetRulesActionParametersCacheKeyCustomKeyQueryStringExcludeModel `tfsdk:"exclude" json:"exclude,optional"`
	Include *RulesetRulesActionParametersCacheKeyCustomKeyQueryStringIncludeModel `tfsdk:"include" json:"include,optional"`
}

type RulesetRulesActionParametersCacheKeyCustomKeyQueryStringExcludeModel struct {
	All  types.Bool      `tfsdk:"all" json:"all,optional"`
	List *[]types.String `tfsdk:"list" json:"list,optional"`
}

type RulesetRulesActionParametersCacheKeyCustomKeyQueryStringIncludeModel struct {
	All  types.Bool      `tfsdk:"all" json:"all,optional"`
	List *[]types.String `tfsdk:"list" json:"list,optional"`
}

type RulesetRulesActionParametersCacheKeyCustomKeyUserModel struct {
	DeviceType types.Bool `tfsdk:"device_type" json:"device_type,optional"`
	Geo        types.Bool `tfsdk:"geo" json:"geo,optional"`
	Lang       types.Bool `tfsdk:"lang" json:"lang,optional"`
}

type RulesetRulesActionParametersCacheReserveModel struct {
	Eligible        types.Bool  `tfsdk:"eligible" json:"eligible,required"`
	MinimumFileSize types.Int64 `tfsdk:"minimum_file_size" json:"minimum_file_size,required"`
}

type RulesetRulesActionParametersEdgeTTLModel struct {
	Default       types.Int64                                               `tfsdk:"default" json:"default,required"`
	Mode          types.String                                              `tfsdk:"mode" json:"mode,required"`
	StatusCodeTTL *[]*RulesetRulesActionParametersEdgeTTLStatusCodeTTLModel `tfsdk:"status_code_ttl" json:"status_code_ttl,required"`
}

type RulesetRulesActionParametersEdgeTTLStatusCodeTTLModel struct {
	Value           types.Int64                                                           `tfsdk:"value" json:"value,required"`
	StatusCodeRange *RulesetRulesActionParametersEdgeTTLStatusCodeTTLStatusCodeRangeModel `tfsdk:"status_code_range" json:"status_code_range,optional"`
	StatusCode      types.Int64                                                           `tfsdk:"status_code" json:"status_code,computed_optional"`
}

type RulesetRulesActionParametersEdgeTTLStatusCodeTTLStatusCodeRangeModel struct {
	From types.Int64 `tfsdk:"from" json:"from,required"`
	To   types.Int64 `tfsdk:"to" json:"to,required"`
}

type RulesetRulesActionParametersServeStaleModel struct {
	DisableStaleWhileUpdating types.Bool `tfsdk:"disable_stale_while_updating" json:"disable_stale_while_updating,required"`
}

type RulesetRulesActionParametersCookieFieldsModel struct {
	Name types.String `tfsdk:"name" json:"name,required"`
}

type RulesetRulesActionParametersRequestFieldsModel struct {
	Name types.String `tfsdk:"name" json:"name,required"`
}

type RulesetRulesActionParametersResponseFieldsModel struct {
	Name types.String `tfsdk:"name" json:"name,required"`
}

type RulesetRulesExposedCredentialCheckModel struct {
	PasswordExpression types.String `tfsdk:"password_expression" json:"password_expression,required"`
	UsernameExpression types.String `tfsdk:"username_expression" json:"username_expression,required"`
}

type RulesetRulesLoggingModel struct {
	Enabled types.Bool `tfsdk:"enabled" json:"enabled,required"`
}

type RulesetRulesRatelimitModel struct {
	Characteristics         *[]types.String `tfsdk:"characteristics" json:"characteristics,required"`
	Period                  types.Int64     `tfsdk:"period" json:"period,required"`
	CountingExpression      types.String    `tfsdk:"counting_expression" json:"counting_expression,optional"`
	MitigationTimeout       types.Int64     `tfsdk:"mitigation_timeout" json:"mitigation_timeout,optional"`
	RequestsPerPeriod       types.Int64     `tfsdk:"requests_per_period" json:"requests_per_period,optional"`
	RequestsToOrigin        types.Bool      `tfsdk:"requests_to_origin" json:"requests_to_origin,optional"`
	ScorePerPeriod          types.Int64     `tfsdk:"score_per_period" json:"score_per_period,optional"`
	ScoreResponseHeaderName types.String    `tfsdk:"score_response_header_name" json:"score_response_header_name,optional"`
}<|MERGE_RESOLUTION|>--- conflicted
+++ resolved
@@ -32,13 +32,8 @@
 }
 
 type RulesetRulesModel struct {
-<<<<<<< HEAD
-	ID                     types.String                             `tfsdk:"id" json:"id,optional"`
-	Action                 types.String                             `tfsdk:"action" json:"action,optional"`
-=======
 	ID                     types.String                             `tfsdk:"id" json:"id,computed"`
 	Action                 types.String                             `tfsdk:"action" json:"action,computed_optional"`
->>>>>>> a8ff5764
 	ActionParameters       *RulesetRulesActionParametersModel       `tfsdk:"action_parameters" json:"action_parameters,optional"`
 	Categories             customfield.List[types.String]           `tfsdk:"categories" json:"categories,computed"`
 	Description            types.String                             `tfsdk:"description" json:"description,computed_optional"`
