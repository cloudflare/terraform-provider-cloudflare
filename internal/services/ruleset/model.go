// File generated from our OpenAPI spec by Stainless. See CONTRIBUTING.md for details.

package ruleset

import (
	"github.com/cloudflare/terraform-provider-cloudflare/internal/apijson"
	"github.com/cloudflare/terraform-provider-cloudflare/internal/customfield"
	"github.com/hashicorp/terraform-plugin-framework/types"
)

type RulesetResultEnvelope struct {
	Result RulesetModel `json:"result"`
}

type RulesetModel struct {
	ID          types.String                                    `tfsdk:"id" json:"id,computed"`
	AccountID   types.String                                    `tfsdk:"account_id" path:"account_id,optional"`
	ZoneID      types.String                                    `tfsdk:"zone_id" path:"zone_id,optional"`
	Kind        types.String                                    `tfsdk:"kind" json:"kind,required"`
	Name        types.String                                    `tfsdk:"name" json:"name,required"`
	Phase       types.String                                    `tfsdk:"phase" json:"phase,required"`
	Description types.String                                    `tfsdk:"description" json:"description,computed_optional"`
	Rules       customfield.NestedObjectList[RulesetRulesModel] `tfsdk:"rules" json:"rules,optional"`
}

func (m RulesetModel) MarshalJSON() (data []byte, err error) {
	return apijson.MarshalRoot(m)
}

func (m RulesetModel) MarshalJSONForUpdate(state RulesetModel) (data []byte, err error) {
	return apijson.MarshalForUpdate(m, state)
}

type RulesetRulesModel struct {
	ID                     types.String                                                      `tfsdk:"id" json:"id,computed"`
	Action                 types.String                                                      `tfsdk:"action" json:"action,optional"`
	ActionParameters       customfield.NestedObject[RulesetRulesActionParametersModel]       `tfsdk:"action_parameters" json:"action_parameters,optional"`
	Categories             customfield.List[types.String]                                    `tfsdk:"categories" json:"categories,computed"`
	Description            types.String                                                      `tfsdk:"description" json:"description,computed_optional"`
	Enabled                types.Bool                                                        `tfsdk:"enabled" json:"enabled,computed_optional"`
	ExposedCredentialCheck customfield.NestedObject[RulesetRulesExposedCredentialCheckModel] `tfsdk:"exposed_credential_check" json:"exposed_credential_check,optional"`
	Expression             types.String                                                      `tfsdk:"expression" json:"expression,optional"`
<<<<<<< HEAD
	Logging                customfield.NestedObject[RulesetRulesLoggingModel]                `tfsdk:"logging" json:"logging,computed_optional"`
	Ratelimit              customfield.NestedObject[RulesetRulesRatelimitModel]              `tfsdk:"ratelimit" json:"ratelimit,computed_optional"`
	Ref                    types.String                                                      `tfsdk:"ref" json:"ref,optional"`
=======
	Logging                customfield.NestedObject[RulesetRulesLoggingModel]                `tfsdk:"logging" json:"logging,optional"`
	Ratelimit              customfield.NestedObject[RulesetRulesRatelimitModel]              `tfsdk:"ratelimit" json:"ratelimit,optional"`
	Ref                    types.String                                                      `tfsdk:"ref" json:"ref,computed_optional"`
>>>>>>> 0bb126ea
}

type RulesetRulesActionParametersModel struct {
	Response                 customfield.NestedObject[RulesetRulesActionParametersResponseModel]                     `tfsdk:"response" json:"response,optional"`
	Algorithms               customfield.NestedObjectList[RulesetRulesActionParametersAlgorithmsModel]               `tfsdk:"algorithms" json:"algorithms,optional"`
	ID                       types.String                                                                            `tfsdk:"id" json:"id,optional"`
	MatchedData              customfield.NestedObject[RulesetRulesActionParametersMatchedDataModel]                  `tfsdk:"matched_data" json:"matched_data,optional"`
	Overrides                customfield.NestedObject[RulesetRulesActionParametersOverridesModel]                    `tfsdk:"overrides" json:"overrides,optional"`
	FromList                 customfield.NestedObject[RulesetRulesActionParametersFromListModel]                     `tfsdk:"from_list" json:"from_list,optional"`
	FromValue                customfield.NestedObject[RulesetRulesActionParametersFromValueModel]                    `tfsdk:"from_value" json:"from_value,optional"`
	Headers                  customfield.NestedObjectMap[RulesetRulesActionParametersHeadersModel]                   `tfsdk:"headers" json:"headers,optional"`
	URI                      customfield.NestedObject[RulesetRulesActionParametersURIModel]                          `tfsdk:"uri" json:"uri,optional"`
	HostHeader               types.String                                                                            `tfsdk:"host_header" json:"host_header,optional"`
	Origin                   customfield.NestedObject[RulesetRulesActionParametersOriginModel]                       `tfsdk:"origin" json:"origin,optional"`
	SNI                      customfield.NestedObject[RulesetRulesActionParametersSNIModel]                          `tfsdk:"sni" json:"sni,optional"`
	Increment                types.Int64                                                                             `tfsdk:"increment" json:"increment,optional"`
	Content                  types.String                                                                            `tfsdk:"content" json:"content,optional"`
	ContentType              types.String                                                                            `tfsdk:"content_type" json:"content_type,optional"`
	StatusCode               types.Float64                                                                           `tfsdk:"status_code" json:"status_code,optional"`
	AutomaticHTTPSRewrites   types.Bool                                                                              `tfsdk:"automatic_https_rewrites" json:"automatic_https_rewrites,optional"`
	Autominify               customfield.NestedObject[RulesetRulesActionParametersAutominifyModel]                   `tfsdk:"autominify" json:"autominify,optional"`
	BIC                      types.Bool                                                                              `tfsdk:"bic" json:"bic,optional"`
	DisableApps              types.Bool                                                                              `tfsdk:"disable_apps" json:"disable_apps,optional"`
	DisableRUM               types.Bool                                                                              `tfsdk:"disable_rum" json:"disable_rum,optional"`
	DisableZaraz             types.Bool                                                                              `tfsdk:"disable_zaraz" json:"disable_zaraz,optional"`
	EmailObfuscation         types.Bool                                                                              `tfsdk:"email_obfuscation" json:"email_obfuscation,optional"`
	Fonts                    types.Bool                                                                              `tfsdk:"fonts" json:"fonts,optional"`
	HotlinkProtection        types.Bool                                                                              `tfsdk:"hotlink_protection" json:"hotlink_protection,optional"`
	Mirage                   types.Bool                                                                              `tfsdk:"mirage" json:"mirage,optional"`
	OpportunisticEncryption  types.Bool                                                                              `tfsdk:"opportunistic_encryption" json:"opportunistic_encryption,optional"`
	Polish                   types.String                                                                            `tfsdk:"polish" json:"polish,optional"`
	RocketLoader             types.Bool                                                                              `tfsdk:"rocket_loader" json:"rocket_loader,optional"`
	SecurityLevel            types.String                                                                            `tfsdk:"security_level" json:"security_level,optional"`
	ServerSideExcludes       types.Bool                                                                              `tfsdk:"server_side_excludes" json:"server_side_excludes,optional"`
	SSL                      types.String                                                                            `tfsdk:"ssl" json:"ssl,optional"`
	SXG                      types.Bool                                                                              `tfsdk:"sxg" json:"sxg,optional"`
	Phases                   *[]types.String                                                                         `tfsdk:"phases" json:"phases,optional"`
	Products                 *[]types.String                                                                         `tfsdk:"products" json:"products,optional"`
	Rules                    *map[string]*[]types.String                                                             `tfsdk:"rules" json:"rules,optional"`
	Ruleset                  types.String                                                                            `tfsdk:"ruleset" json:"ruleset,optional"`
	Rulesets                 *[]types.String                                                                         `tfsdk:"rulesets" json:"rulesets,optional"`
	AdditionalCacheablePorts *[]types.Int64                                                                          `tfsdk:"additional_cacheable_ports" json:"additional_cacheable_ports,optional"`
	BrowserTTL               customfield.NestedObject[RulesetRulesActionParametersBrowserTTLModel]                   `tfsdk:"browser_ttl" json:"browser_ttl,optional"`
	Cache                    types.Bool                                                                              `tfsdk:"cache" json:"cache,optional"`
	CacheKey                 customfield.NestedObject[RulesetRulesActionParametersCacheKeyModel]                     `tfsdk:"cache_key" json:"cache_key,optional"`
	CacheReserve             customfield.NestedObject[RulesetRulesActionParametersCacheReserveModel]                 `tfsdk:"cache_reserve" json:"cache_reserve,optional"`
	EdgeTTL                  customfield.NestedObject[RulesetRulesActionParametersEdgeTTLModel]                      `tfsdk:"edge_ttl" json:"edge_ttl,optional"`
	OriginCacheControl       types.Bool                                                                              `tfsdk:"origin_cache_control" json:"origin_cache_control,optional"`
	OriginErrorPagePassthru  types.Bool                                                                              `tfsdk:"origin_error_page_passthru" json:"origin_error_page_passthru,optional"`
	ReadTimeout              types.Int64                                                                             `tfsdk:"read_timeout" json:"read_timeout,optional"`
	RespectStrongEtags       types.Bool                                                                              `tfsdk:"respect_strong_etags" json:"respect_strong_etags,optional"`
	ServeStale               customfield.NestedObject[RulesetRulesActionParametersServeStaleModel]                   `tfsdk:"serve_stale" json:"serve_stale,optional"`
	CookieFields             customfield.NestedObjectList[RulesetRulesActionParametersCookieFieldsModel]             `tfsdk:"cookie_fields" json:"cookie_fields,optional"`
	RawResponseFields        customfield.NestedObjectList[RulesetRulesActionParametersRawResponseFieldsModel]        `tfsdk:"raw_response_fields" json:"raw_response_fields,optional"`
	RequestFields            customfield.NestedObjectList[RulesetRulesActionParametersRequestFieldsModel]            `tfsdk:"request_fields" json:"request_fields,optional"`
	ResponseFields           customfield.NestedObjectList[RulesetRulesActionParametersResponseFieldsModel]           `tfsdk:"response_fields" json:"response_fields,optional"`
	TransformedRequestFields customfield.NestedObjectList[RulesetRulesActionParametersTransformedRequestFieldsModel] `tfsdk:"transformed_request_fields" json:"transformed_request_fields,optional"`
}

type RulesetRulesActionParametersResponseModel struct {
	Content     types.String `tfsdk:"content" json:"content,required"`
	ContentType types.String `tfsdk:"content_type" json:"content_type,required"`
	StatusCode  types.Int64  `tfsdk:"status_code" json:"status_code,required"`
}

type RulesetRulesActionParametersAlgorithmsModel struct {
	Name types.String `tfsdk:"name" json:"name,optional"`
}

type RulesetRulesActionParametersMatchedDataModel struct {
	PublicKey types.String `tfsdk:"public_key" json:"public_key,required"`
}

type RulesetRulesActionParametersOverridesModel struct {
	Action           types.String                                                                       `tfsdk:"action" json:"action,optional"`
	Categories       customfield.NestedObjectList[RulesetRulesActionParametersOverridesCategoriesModel] `tfsdk:"categories" json:"categories,optional"`
	Enabled          types.Bool                                                                         `tfsdk:"enabled" json:"enabled,optional"`
	Rules            customfield.NestedObjectList[RulesetRulesActionParametersOverridesRulesModel]      `tfsdk:"rules" json:"rules,optional"`
	SensitivityLevel types.String                                                                       `tfsdk:"sensitivity_level" json:"sensitivity_level,optional"`
}

type RulesetRulesActionParametersOverridesCategoriesModel struct {
	Category         types.String `tfsdk:"category" json:"category,required"`
	Action           types.String `tfsdk:"action" json:"action,optional"`
	Enabled          types.Bool   `tfsdk:"enabled" json:"enabled,optional"`
	SensitivityLevel types.String `tfsdk:"sensitivity_level" json:"sensitivity_level,optional"`
}

type RulesetRulesActionParametersOverridesRulesModel struct {
	ID               types.String `tfsdk:"id" json:"id,required"`
	Action           types.String `tfsdk:"action" json:"action,optional"`
	Enabled          types.Bool   `tfsdk:"enabled" json:"enabled,optional"`
	ScoreThreshold   types.Int64  `tfsdk:"score_threshold" json:"score_threshold,optional"`
	SensitivityLevel types.String `tfsdk:"sensitivity_level" json:"sensitivity_level,optional"`
}

type RulesetRulesActionParametersFromListModel struct {
	Key  types.String `tfsdk:"key" json:"key,optional"`
	Name types.String `tfsdk:"name" json:"name,optional"`
}

type RulesetRulesActionParametersFromValueModel struct {
	PreserveQueryString types.Bool                                                                    `tfsdk:"preserve_query_string" json:"preserve_query_string,optional"`
	StatusCode          types.Float64                                                                 `tfsdk:"status_code" json:"status_code,optional"`
	TargetURL           customfield.NestedObject[RulesetRulesActionParametersFromValueTargetURLModel] `tfsdk:"target_url" json:"target_url,computed_optional"`
}

type RulesetRulesActionParametersFromValueTargetURLModel struct {
	Value      types.String `tfsdk:"value" json:"value,optional"`
	Expression types.String `tfsdk:"expression" json:"expression,optional"`
}

type RulesetRulesActionParametersHeadersModel struct {
	Operation  types.String `tfsdk:"operation" json:"operation,required"`
	Value      types.String `tfsdk:"value" json:"value,optional"`
	Expression types.String `tfsdk:"expression" json:"expression,optional"`
}

type RulesetRulesActionParametersURIModel struct {
	Path  customfield.NestedObject[RulesetRulesActionParametersURIPathModel]  `tfsdk:"path" json:"path,computed_optional"`
	Query customfield.NestedObject[RulesetRulesActionParametersURIQueryModel] `tfsdk:"query" json:"query,computed_optional"`
}

type RulesetRulesActionParametersURIPathModel struct {
	Value      types.String `tfsdk:"value" json:"value,optional"`
	Expression types.String `tfsdk:"expression" json:"expression,optional"`
}

type RulesetRulesActionParametersURIQueryModel struct {
	Value      types.String `tfsdk:"value" json:"value,optional"`
	Expression types.String `tfsdk:"expression" json:"expression,optional"`
}

type RulesetRulesActionParametersOriginModel struct {
	Host types.String  `tfsdk:"host" json:"host,optional"`
	Port types.Float64 `tfsdk:"port" json:"port,optional"`
}

type RulesetRulesActionParametersSNIModel struct {
	Value types.String `tfsdk:"value" json:"value,required"`
}

type RulesetRulesActionParametersAutominifyModel struct {
	CSS  types.Bool `tfsdk:"css" json:"css,optional"`
	HTML types.Bool `tfsdk:"html" json:"html,optional"`
	JS   types.Bool `tfsdk:"js" json:"js,optional"`
}

type RulesetRulesActionParametersBrowserTTLModel struct {
	Mode    types.String `tfsdk:"mode" json:"mode,required"`
	Default types.Int64  `tfsdk:"default" json:"default,optional"`
}

type RulesetRulesActionParametersCacheKeyModel struct {
	CacheByDeviceType       types.Bool                                                                   `tfsdk:"cache_by_device_type" json:"cache_by_device_type,optional"`
	CacheDeceptionArmor     types.Bool                                                                   `tfsdk:"cache_deception_armor" json:"cache_deception_armor,optional"`
	CustomKey               customfield.NestedObject[RulesetRulesActionParametersCacheKeyCustomKeyModel] `tfsdk:"custom_key" json:"custom_key,optional"`
	IgnoreQueryStringsOrder types.Bool                                                                   `tfsdk:"ignore_query_strings_order" json:"ignore_query_strings_order,optional"`
}

type RulesetRulesActionParametersCacheKeyCustomKeyModel struct {
	Cookie      customfield.NestedObject[RulesetRulesActionParametersCacheKeyCustomKeyCookieModel]      `tfsdk:"cookie" json:"cookie,optional"`
	Header      customfield.NestedObject[RulesetRulesActionParametersCacheKeyCustomKeyHeaderModel]      `tfsdk:"header" json:"header,optional"`
	Host        customfield.NestedObject[RulesetRulesActionParametersCacheKeyCustomKeyHostModel]        `tfsdk:"host" json:"host,optional"`
	QueryString customfield.NestedObject[RulesetRulesActionParametersCacheKeyCustomKeyQueryStringModel] `tfsdk:"query_string" json:"query_string,optional"`
	User        customfield.NestedObject[RulesetRulesActionParametersCacheKeyCustomKeyUserModel]        `tfsdk:"user" json:"user,optional"`
}

type RulesetRulesActionParametersCacheKeyCustomKeyCookieModel struct {
	CheckPresence *[]types.String `tfsdk:"check_presence" json:"check_presence,optional"`
	Include       *[]types.String `tfsdk:"include" json:"include,optional"`
}

type RulesetRulesActionParametersCacheKeyCustomKeyHeaderModel struct {
	CheckPresence *[]types.String             `tfsdk:"check_presence" json:"check_presence,optional"`
	Contains      *map[string]*[]types.String `tfsdk:"contains" json:"contains,optional"`
	ExcludeOrigin types.Bool                  `tfsdk:"exclude_origin" json:"exclude_origin,optional"`
	Include       *[]types.String             `tfsdk:"include" json:"include,optional"`
}

type RulesetRulesActionParametersCacheKeyCustomKeyHostModel struct {
	Resolved types.Bool `tfsdk:"resolved" json:"resolved,optional"`
}

type RulesetRulesActionParametersCacheKeyCustomKeyQueryStringModel struct {
	Include customfield.NestedObject[RulesetRulesActionParametersCacheKeyCustomKeyQueryStringIncludeModel] `tfsdk:"include" json:"include,optional"`
	Exclude customfield.NestedObject[RulesetRulesActionParametersCacheKeyCustomKeyQueryStringExcludeModel] `tfsdk:"exclude" json:"exclude,optional"`
}

type RulesetRulesActionParametersCacheKeyCustomKeyQueryStringIncludeModel struct {
	List *[]types.String `tfsdk:"list" json:"list,optional"`
	All  types.Bool      `tfsdk:"all" json:"all,optional"`
}

type RulesetRulesActionParametersCacheKeyCustomKeyQueryStringExcludeModel struct {
	List *[]types.String `tfsdk:"list" json:"list,optional"`
	All  types.Bool      `tfsdk:"all" json:"all,optional"`
}

type RulesetRulesActionParametersCacheKeyCustomKeyUserModel struct {
	DeviceType types.Bool `tfsdk:"device_type" json:"device_type,optional"`
	Geo        types.Bool `tfsdk:"geo" json:"geo,optional"`
	Lang       types.Bool `tfsdk:"lang" json:"lang,optional"`
}

type RulesetRulesActionParametersCacheReserveModel struct {
	Eligible        types.Bool  `tfsdk:"eligible" json:"eligible,required"`
	MinimumFileSize types.Int64 `tfsdk:"minimum_file_size" json:"minimum_file_size,required"`
}

type RulesetRulesActionParametersEdgeTTLModel struct {
	Default       types.Int64                                               `tfsdk:"default" json:"default,optional"`
	Mode          types.String                                              `tfsdk:"mode" json:"mode,required"`
	StatusCodeTTL *[]*RulesetRulesActionParametersEdgeTTLStatusCodeTTLModel `tfsdk:"status_code_ttl" json:"status_code_ttl,optional"`
}

type RulesetRulesActionParametersEdgeTTLStatusCodeTTLModel struct {
	Value           types.Int64                                                           `tfsdk:"value" json:"value,required"`
	StatusCodeRange *RulesetRulesActionParametersEdgeTTLStatusCodeTTLStatusCodeRangeModel `tfsdk:"status_code_range" json:"status_code_range,optional"`
	StatusCode      types.Int64                                                           `tfsdk:"status_code" json:"status_code,optional"`
}

type RulesetRulesActionParametersEdgeTTLStatusCodeTTLStatusCodeRangeModel struct {
	From types.Int64 `tfsdk:"from" json:"from,optional"`
	To   types.Int64 `tfsdk:"to" json:"to,optional"`
}

type RulesetRulesActionParametersServeStaleModel struct {
	DisableStaleWhileUpdating types.Bool `tfsdk:"disable_stale_while_updating" json:"disable_stale_while_updating,required"`
}

type RulesetRulesActionParametersCookieFieldsModel struct {
	Name types.String `tfsdk:"name" json:"name,required"`
}

type RulesetRulesActionParametersRawResponseFieldsModel struct {
	Name               types.String `tfsdk:"name" json:"name,required"`
	PreserveDuplicates types.Bool   `tfsdk:"preserve_duplicates" json:"preserve_duplicates,optional"`
}

type RulesetRulesActionParametersRequestFieldsModel struct {
	Name types.String `tfsdk:"name" json:"name,required"`
}

type RulesetRulesActionParametersResponseFieldsModel struct {
	Name               types.String `tfsdk:"name" json:"name,required"`
	PreserveDuplicates types.Bool   `tfsdk:"preserve_duplicates" json:"preserve_duplicates,optional"`
}

type RulesetRulesActionParametersTransformedRequestFieldsModel struct {
	Name types.String `tfsdk:"name" json:"name,required"`
}

type RulesetRulesExposedCredentialCheckModel struct {
	PasswordExpression types.String `tfsdk:"password_expression" json:"password_expression,required"`
	UsernameExpression types.String `tfsdk:"username_expression" json:"username_expression,required"`
}

type RulesetRulesLoggingModel struct {
	Enabled types.Bool `tfsdk:"enabled" json:"enabled,required"`
}

type RulesetRulesRatelimitModel struct {
	Characteristics         *[]types.String `tfsdk:"characteristics" json:"characteristics,required"`
	Period                  types.Int64     `tfsdk:"period" json:"period,required"`
	CountingExpression      types.String    `tfsdk:"counting_expression" json:"counting_expression,optional"`
	MitigationTimeout       types.Int64     `tfsdk:"mitigation_timeout" json:"mitigation_timeout,optional"`
	RequestsPerPeriod       types.Int64     `tfsdk:"requests_per_period" json:"requests_per_period,optional"`
	RequestsToOrigin        types.Bool      `tfsdk:"requests_to_origin" json:"requests_to_origin,optional"`
	ScorePerPeriod          types.Int64     `tfsdk:"score_per_period" json:"score_per_period,optional"`
	ScoreResponseHeaderName types.String    `tfsdk:"score_response_header_name" json:"score_response_header_name,optional"`
}<|MERGE_RESOLUTION|>--- conflicted
+++ resolved
@@ -40,15 +40,9 @@
 	Enabled                types.Bool                                                        `tfsdk:"enabled" json:"enabled,computed_optional"`
 	ExposedCredentialCheck customfield.NestedObject[RulesetRulesExposedCredentialCheckModel] `tfsdk:"exposed_credential_check" json:"exposed_credential_check,optional"`
 	Expression             types.String                                                      `tfsdk:"expression" json:"expression,optional"`
-<<<<<<< HEAD
-	Logging                customfield.NestedObject[RulesetRulesLoggingModel]                `tfsdk:"logging" json:"logging,computed_optional"`
-	Ratelimit              customfield.NestedObject[RulesetRulesRatelimitModel]              `tfsdk:"ratelimit" json:"ratelimit,computed_optional"`
-	Ref                    types.String                                                      `tfsdk:"ref" json:"ref,optional"`
-=======
 	Logging                customfield.NestedObject[RulesetRulesLoggingModel]                `tfsdk:"logging" json:"logging,optional"`
 	Ratelimit              customfield.NestedObject[RulesetRulesRatelimitModel]              `tfsdk:"ratelimit" json:"ratelimit,optional"`
 	Ref                    types.String                                                      `tfsdk:"ref" json:"ref,computed_optional"`
->>>>>>> 0bb126ea
 }
 
 type RulesetRulesActionParametersModel struct {
