--- conflicted
+++ resolved
@@ -67,11 +67,7 @@
 		return
 	}
 	res := new(http.Response)
-<<<<<<< HEAD
-	err = r.client.ZeroTrust.Connectivity.Directory.Services.New(
-=======
 	_, err = r.client.ZeroTrust.Connectivity.Directory.Services.New(
->>>>>>> a1e1df96
 		ctx,
 		zero_trust.ConnectivityDirectoryServiceNewParams{
 			AccountID: cloudflare.F(data.AccountID.ValueString()),
@@ -117,11 +113,7 @@
 		return
 	}
 	res := new(http.Response)
-<<<<<<< HEAD
-	err = r.client.ZeroTrust.Connectivity.Directory.Services.Update(
-=======
 	_, err = r.client.ZeroTrust.Connectivity.Directory.Services.Update(
->>>>>>> a1e1df96
 		ctx,
 		data.ServiceID.ValueString(),
 		zero_trust.ConnectivityDirectoryServiceUpdateParams{
@@ -155,11 +147,7 @@
 	}
 
 	res := new(http.Response)
-<<<<<<< HEAD
-	err := r.client.ZeroTrust.Connectivity.Directory.Services.Get(
-=======
 	_, err := r.client.ZeroTrust.Connectivity.Directory.Services.Get(
->>>>>>> a1e1df96
 		ctx,
 		data.ServiceID.ValueString(),
 		zero_trust.ConnectivityDirectoryServiceGetParams{
