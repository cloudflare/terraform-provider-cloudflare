// File generated from our OpenAPI spec by Stainless. See CONTRIBUTING.md for details.

package custom_hostname

import (
	"github.com/cloudflare/terraform-provider-cloudflare/internal/apijson"
	"github.com/cloudflare/terraform-provider-cloudflare/internal/customfield"
	"github.com/hashicorp/terraform-plugin-framework-timetypes/timetypes"
	"github.com/hashicorp/terraform-plugin-framework/types"
)

type CustomHostnameResultEnvelope struct {
	Result CustomHostnameModel `json:"result"`
}

type CustomHostnameModel struct {
	ID                        types.String                                                           `tfsdk:"id" json:"id,computed"`
	ZoneID                    types.String                                                           `tfsdk:"zone_id" path:"zone_id,required"`
	Hostname                  types.String                                                           `tfsdk:"hostname" json:"hostname,required"`
	SSL                       *CustomHostnameSSLModel                                                `tfsdk:"ssl" json:"ssl,required"`
	CustomOriginServer        types.String                                                           `tfsdk:"custom_origin_server" json:"custom_origin_server,optional"`
	CustomOriginSNI           types.String                                                           `tfsdk:"custom_origin_sni" json:"custom_origin_sni,optional"`
	CustomMetadata            *map[string]types.String                                               `tfsdk:"custom_metadata" json:"custom_metadata,optional"`
	CreatedAt                 timetypes.RFC3339                                                      `tfsdk:"created_at" json:"created_at,computed" format:"date-time"`
	Status                    types.String                                                           `tfsdk:"status" json:"status,computed"`
	VerificationErrors        customfield.List[types.String]                                         `tfsdk:"verification_errors" json:"verification_errors,computed"`
	OwnershipVerification     customfield.NestedObject[CustomHostnameOwnershipVerificationModel]     `tfsdk:"ownership_verification" json:"ownership_verification,computed"`
	OwnershipVerificationHTTP customfield.NestedObject[CustomHostnameOwnershipVerificationHTTPModel] `tfsdk:"ownership_verification_http" json:"ownership_verification_http,computed"`
}

func (m CustomHostnameModel) MarshalJSON() (data []byte, err error) {
	return apijson.MarshalRoot(m)
}

func (m CustomHostnameModel) MarshalJSONForUpdate(state CustomHostnameModel) (data []byte, err error) {
	return apijson.MarshalForUpdate(m, state)
}

type CustomHostnameSSLModel struct {
	BundleMethod         types.String                    `tfsdk:"bundle_method" json:"bundle_method,computed_optional"`
<<<<<<< HEAD
	CertificateAuthority types.String                    `tfsdk:"certificate_authority" json:"certificate_authority,optional"`
	CloudflareBranding   types.Bool                      `tfsdk:"cloudflare_branding" json:"cloudflare_branding,optional"`
=======
	CertificateAuthority types.String                    `tfsdk:"certificate_authority" json:"certificate_authority,computed_optional"`
>>>>>>> f612bc25
	CustomCertificate    types.String                    `tfsdk:"custom_certificate" json:"custom_certificate,optional"`
	CustomKey            types.String                    `tfsdk:"custom_key" json:"custom_key,optional"`
	Method               types.String                    `tfsdk:"method" json:"method,optional"`
	Settings             *CustomHostnameSSLSettingsModel `tfsdk:"settings" json:"settings,optional"`
	Type                 types.String                    `tfsdk:"type" json:"type,optional"`
	Wildcard             types.Bool                      `tfsdk:"wildcard" json:"wildcard,optional"`
}

type CustomHostnameSSLSettingsModel struct {
	Ciphers       *[]types.String `tfsdk:"ciphers" json:"ciphers,optional"`
	EarlyHints    types.String    `tfsdk:"early_hints" json:"early_hints,optional"`
	HTTP2         types.String    `tfsdk:"http2" json:"http2,optional"`
	MinTLSVersion types.String    `tfsdk:"min_tls_version" json:"min_tls_version,optional"`
	TLS1_3        types.String    `tfsdk:"tls_1_3" json:"tls_1_3,optional"`
}

type CustomHostnameOwnershipVerificationModel struct {
	Name  types.String `tfsdk:"name" json:"name,computed"`
	Type  types.String `tfsdk:"type" json:"type,computed"`
	Value types.String `tfsdk:"value" json:"value,computed"`
}

type CustomHostnameOwnershipVerificationHTTPModel struct {
	HTTPBody types.String `tfsdk:"http_body" json:"http_body,computed"`
	HTTPURL  types.String `tfsdk:"http_url" json:"http_url,computed"`
}<|MERGE_RESOLUTION|>--- conflicted
+++ resolved
@@ -38,12 +38,8 @@
 
 type CustomHostnameSSLModel struct {
 	BundleMethod         types.String                    `tfsdk:"bundle_method" json:"bundle_method,computed_optional"`
-<<<<<<< HEAD
-	CertificateAuthority types.String                    `tfsdk:"certificate_authority" json:"certificate_authority,optional"`
+  CertificateAuthority types.String                    `tfsdk:"certificate_authority" json:"certificate_authority,computed_optional"`
 	CloudflareBranding   types.Bool                      `tfsdk:"cloudflare_branding" json:"cloudflare_branding,optional"`
-=======
-	CertificateAuthority types.String                    `tfsdk:"certificate_authority" json:"certificate_authority,computed_optional"`
->>>>>>> f612bc25
 	CustomCertificate    types.String                    `tfsdk:"custom_certificate" json:"custom_certificate,optional"`
 	CustomKey            types.String                    `tfsdk:"custom_key" json:"custom_key,optional"`
 	Method               types.String                    `tfsdk:"method" json:"method,optional"`
