// File generated from our OpenAPI spec by Stainless. See CONTRIBUTING.md for details.

package custom_hostname

import (
	"github.com/cloudflare/terraform-provider-cloudflare/internal/apijson"
	"github.com/cloudflare/terraform-provider-cloudflare/internal/customfield"
	"github.com/hashicorp/terraform-plugin-framework-jsontypes/jsontypes"
	"github.com/hashicorp/terraform-plugin-framework-timetypes/timetypes"
	"github.com/hashicorp/terraform-plugin-framework/types"
)

type CustomHostnameResultEnvelope struct {
	Result CustomHostnameModel `json:"result"`
}

type CustomHostnameModel struct {
	ID                        types.String                                                           `tfsdk:"id" json:"id,computed"`
	ZoneID                    types.String                                                           `tfsdk:"zone_id" path:"zone_id,required"`
	Hostname                  types.String                                                           `tfsdk:"hostname" json:"hostname,required"`
	SSL                       *CustomHostnameSSLModel                                                `tfsdk:"ssl" json:"ssl,required"`
	CustomOriginServer        types.String                                                           `tfsdk:"custom_origin_server" json:"custom_origin_server,optional"`
	CustomOriginSNI           types.String                                                           `tfsdk:"custom_origin_sni" json:"custom_origin_sni,optional"`
	CustomMetadata            *map[string]types.String                                               `tfsdk:"custom_metadata" json:"custom_metadata,optional"`
	CreatedAt                 timetypes.RFC3339                                                      `tfsdk:"created_at" json:"created_at,computed" format:"date-time"`
	Status                    types.String                                                           `tfsdk:"status" json:"status,computed"`
	VerificationErrors        customfield.List[types.String]                                         `tfsdk:"verification_errors" json:"verification_errors,computed"`
	OwnershipVerification     customfield.NestedObject[CustomHostnameOwnershipVerificationModel]     `tfsdk:"ownership_verification" json:"ownership_verification,computed"`
	OwnershipVerificationHTTP customfield.NestedObject[CustomHostnameOwnershipVerificationHTTPModel] `tfsdk:"ownership_verification_http" json:"ownership_verification_http,computed"`
}

func (m CustomHostnameModel) MarshalJSON() (data []byte, err error) {
	return apijson.MarshalRoot(m)
}

func (m CustomHostnameModel) MarshalJSONForUpdate(state CustomHostnameModel) (data []byte, err error) {
	return apijson.MarshalForPatch(m, state)
}

type CustomHostnameSSLModel struct {
<<<<<<< HEAD
	BundleMethod         jsontypes.Normalized                       `tfsdk:"bundle_method" json:"bundle_method,optional"`
	CertificateAuthority types.String                               `tfsdk:"certificate_authority" json:"certificate_authority,optional"`
=======
	BundleMethod         types.String                               `tfsdk:"bundle_method" json:"bundle_method,computed_optional"`
	CertificateAuthority types.String                               `tfsdk:"certificate_authority" json:"certificate_authority,computed_optional"`
>>>>>>> 56423436
	CloudflareBranding   types.Bool                                 `tfsdk:"cloudflare_branding" json:"cloudflare_branding,optional"`
	CustomCERTBundle     *[]*CustomHostnameSSLCustomCERTBundleModel `tfsdk:"custom_cert_bundle" json:"custom_cert_bundle,optional"`
	CustomCertificate    types.String                               `tfsdk:"custom_certificate" json:"custom_certificate,optional"`
	CustomKey            types.String                               `tfsdk:"custom_key" json:"custom_key,optional"`
	Method               jsontypes.Normalized                       `tfsdk:"method" json:"method,optional"`
	Settings             *CustomHostnameSSLSettingsModel            `tfsdk:"settings" json:"settings,optional"`
	Type                 jsontypes.Normalized                       `tfsdk:"type" json:"type,optional"`
	Wildcard             types.Bool                                 `tfsdk:"wildcard" json:"wildcard,optional"`
}

type CustomHostnameSSLCustomCERTBundleModel struct {
	CustomCertificate types.String `tfsdk:"custom_certificate" json:"custom_certificate,required"`
	CustomKey         types.String `tfsdk:"custom_key" json:"custom_key,required"`
}

type CustomHostnameSSLSettingsModel struct {
	Ciphers       *[]types.String `tfsdk:"ciphers" json:"ciphers,optional"`
	EarlyHints    types.String    `tfsdk:"early_hints" json:"early_hints,optional"`
	HTTP2         types.String    `tfsdk:"http2" json:"http2,optional"`
	MinTLSVersion types.String    `tfsdk:"min_tls_version" json:"min_tls_version,optional"`
	TLS1_3        types.String    `tfsdk:"tls_1_3" json:"tls_1_3,optional"`
}

type CustomHostnameOwnershipVerificationModel struct {
	Name  types.String `tfsdk:"name" json:"name,computed"`
	Type  types.String `tfsdk:"type" json:"type,computed"`
	Value types.String `tfsdk:"value" json:"value,computed"`
}

type CustomHostnameOwnershipVerificationHTTPModel struct {
	HTTPBody types.String `tfsdk:"http_body" json:"http_body,computed"`
	HTTPURL  types.String `tfsdk:"http_url" json:"http_url,computed"`
}<|MERGE_RESOLUTION|>--- conflicted
+++ resolved
@@ -38,13 +38,8 @@
 }
 
 type CustomHostnameSSLModel struct {
-<<<<<<< HEAD
-	BundleMethod         jsontypes.Normalized                       `tfsdk:"bundle_method" json:"bundle_method,optional"`
-	CertificateAuthority types.String                               `tfsdk:"certificate_authority" json:"certificate_authority,optional"`
-=======
 	BundleMethod         types.String                               `tfsdk:"bundle_method" json:"bundle_method,computed_optional"`
 	CertificateAuthority types.String                               `tfsdk:"certificate_authority" json:"certificate_authority,computed_optional"`
->>>>>>> 56423436
 	CloudflareBranding   types.Bool                                 `tfsdk:"cloudflare_branding" json:"cloudflare_branding,optional"`
 	CustomCERTBundle     *[]*CustomHostnameSSLCustomCERTBundleModel `tfsdk:"custom_cert_bundle" json:"custom_cert_bundle,optional"`
 	CustomCertificate    types.String                               `tfsdk:"custom_certificate" json:"custom_certificate,optional"`
