--- conflicted
+++ resolved
@@ -429,10 +429,8 @@
 				),
 			},
 			{
-<<<<<<< HEAD
+
 				// Apply with uppercase - should be treated as no change (case-insensitive)
-=======
->>>>>>> 7842d763
 				Config: testAccCheckCloudflareR2BucketLocationCase(rnd, accountID, "WEUR"),
 				Check: resource.ComposeTestCheckFunc(
 					resource.TestCheckResourceAttr(resourceName, "name", rnd),
@@ -442,7 +440,6 @@
 				ExpectNonEmptyPlan: false,
 			},
 			{
-<<<<<<< HEAD
 				// Apply with mixed case - should be treated as no change (case-insensitive)
 				Config: testAccCheckCloudflareR2BucketLocationCase(rnd, accountID, "WeUr"),
 				Check: resource.ComposeTestCheckFunc(
@@ -476,19 +473,6 @@
 				Check: resource.ComposeTestCheckFunc(
 					resource.TestCheckResourceAttr(resourceName, "name", rnd),
 					resource.TestCheckResourceAttr(resourceName, "location", "WEUR"),
-=======
-				Config: testAccCheckCloudflareR2BucketLocationCase(rnd, accountID, "WEUR"),
-				Check: resource.ComposeTestCheckFunc(
-					resource.TestCheckResourceAttr(resourceName, "name", rnd),
-					resource.TestCheckResourceAttr(resourceName, "location", "weur"),
-				),
-			},
-			{
-				Config: testAccCheckCloudflareR2BucketLocationCase(rnd, accountID, "WeUr"),
-				Check: resource.ComposeTestCheckFunc(
-					resource.TestCheckResourceAttr(resourceName, "name", rnd),
-					resource.TestCheckResourceAttr(resourceName, "location", "weur"),
->>>>>>> 7842d763
 				),
 				PlanOnly:           true,
 				ExpectNonEmptyPlan: false,
