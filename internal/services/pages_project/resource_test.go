package pages_project_test

import (
	"context"
	"fmt"
	"os"
	"strings"
	"testing"

	"github.com/cloudflare/cloudflare-go/v6"
	"github.com/cloudflare/cloudflare-go/v6/pages"
	"github.com/hashicorp/terraform-plugin-testing/helper/resource"
	"github.com/hashicorp/terraform-plugin-testing/knownvalue"
	"github.com/hashicorp/terraform-plugin-testing/plancheck"
	"github.com/hashicorp/terraform-plugin-testing/statecheck"
	"github.com/hashicorp/terraform-plugin-testing/terraform"
	"github.com/hashicorp/terraform-plugin-testing/tfjsonpath"

	"github.com/cloudflare/terraform-provider-cloudflare/internal/acctest"
	"github.com/cloudflare/terraform-provider-cloudflare/internal/consts"
	"github.com/cloudflare/terraform-provider-cloudflare/internal/utils"
)

const resourcePrefix = "tfacctest-"

func TestMain(m *testing.M) {
	resource.TestMain(m)
}

func init() {
	resource.AddTestSweepers("cloudflare_pages_project", &resource.Sweeper{
		Name: "cloudflare_pages_project",
		F:    testSweepCloudflarePagesProjects,
	})
}

func testSweepCloudflarePagesProjects(r string) error {
	ctx := context.Background()
	client := acctest.SharedClient()
	accountID := os.Getenv("CLOUDFLARE_ACCOUNT_ID")

	if accountID == "" {
		// Skip sweeping if no account ID is set
		return nil
	}

	// List all pages projects in the account (this actually returns deployments)
	list, err := client.Pages.Projects.List(ctx, pages.ProjectListParams{
		AccountID: cloudflare.F(accountID),
	})
	if err != nil {
		return fmt.Errorf("failed to list pages projects: %w", err)
	}

	// Track unique project names to avoid duplicate deletions
	projectNames := make(map[string]bool)

	// Delete all pages projects with test prefix
	for _, deployment := range list.Result {
		if !strings.HasPrefix(deployment.ProjectName, resourcePrefix) {
			continue
		}

		// Only delete each project once (deployments can have multiple entries per project)
		if !projectNames[deployment.ProjectName] {
			projectNames[deployment.ProjectName] = true
			_, err := client.Pages.Projects.Delete(ctx, deployment.ProjectName, pages.ProjectDeleteParams{
				AccountID: cloudflare.F(accountID),
			})
			if err != nil {
				// Log but continue sweeping other projects
				continue
			}
		}
	}

	return nil
}

func testPagesProjectSource(resourceID, accountID, projectName, repoOwner, repoName string) string {
	return acctest.LoadTestCase("pagesprojectsource.tf", resourceID, accountID, projectName, repoOwner, repoName)
}

func testPagesProjectBuildConfig(resourceID, accountID, projectName string) string {
	return acctest.LoadTestCase("pagesprojectbuildconfig.tf", resourceID, accountID, projectName)
}

func testPagesProjectDeploymentConfig(resourceID, accountID, projectName string) string {
	return acctest.LoadTestCase("pagesprojectdeploymentconfig.tf", resourceID, accountID, projectName)
}

func testPagesProjectDirectUpload(resourceID, accountID, projectName string) string {
	return acctest.LoadTestCase("pagesprojectdirectupload.tf", resourceID, accountID, projectName)
}

func testPagesProjectMinimal(resourceID, accountID, projectName string) string {
	return acctest.LoadTestCase("pagesprojectminimal.tf", resourceID, accountID, projectName)
}

func testPagesProjectFullConfig(resourceID, accountID, projectName, owner, repo string) string {
	return acctest.LoadTestCase("pagesprojectfullconfig.tf", resourceID, accountID, projectName, owner, repo)
}

func testPagesProjectEnvVars(resourceID, accountID, projectName string) string {
	return acctest.LoadTestCase("pagesprojectenvvars.tf", resourceID, accountID, projectName)
}

func testPagesProjectPreviewSettings(resourceID, accountID, projectName, owner, repo, setting, extraConfig string) string {
	return acctest.LoadTestCase("pagesprojectpreviewsettings.tf", resourceID, accountID, projectName, owner, repo, setting, extraConfig)
}

func testPagesProjectUpdated(resourceID, accountID, projectName string) string {
	return acctest.LoadTestCase("pagesprojectupdated.tf", resourceID, accountID, projectName)
}

func testAccCheckCloudflarePageProjectDestroy(s *terraform.State) error {
	client := acctest.SharedClient()

	for _, rs := range s.RootModule().Resources {
		if rs.Type != "cloudflare_pages_project" {
			continue
		}

		accountID := rs.Primary.Attributes[consts.AccountIDSchemaKey]
		_, err := client.Pages.Projects.Get(context.Background(), rs.Primary.ID, pages.ProjectGetParams{
			AccountID: cloudflare.F(accountID),
		})
		if err == nil {
			return fmt.Errorf("pages project still exists")
		}
	}

	return nil
}

func TestAccCloudflarePagesProject_Basic(t *testing.T) {
	t.Skip("FIXME: waiting on upstream fixes to the Cloudflare Pages OpenAPI schema")
	rnd := utils.GenerateRandomResourceName()
	name := "cloudflare_pages_project." + rnd
	projectName := resourcePrefix + rnd
	accountID := os.Getenv("CLOUDFLARE_ACCOUNT_ID")
	pagesOwner := os.Getenv("CLOUDFLARE_PAGES_OWNER")
	pagesRepo := os.Getenv("CLOUDFLARE_PAGES_REPO")

	resource.Test(t, resource.TestCase{
		PreCheck: func() {
			acctest.TestAccPreCheck(t)
			acctest.TestAccPreCheck_Pages(t)
		},
		ProtoV6ProviderFactories: acctest.TestAccProtoV6ProviderFactories,
		CheckDestroy:             testAccCheckCloudflarePageProjectDestroy,
		Steps: []resource.TestStep{
			{
				Config: testPagesProjectSource(rnd, accountID, projectName, pagesOwner, pagesRepo),
				ConfigStateChecks: []statecheck.StateCheck{
					statecheck.ExpectKnownValue(name, tfjsonpath.New("name"), knownvalue.StringExact(projectName)),
					statecheck.ExpectKnownValue(name, tfjsonpath.New(consts.AccountIDSchemaKey), knownvalue.StringExact(accountID)),
					statecheck.ExpectKnownValue(name, tfjsonpath.New("source").AtMapKey("type"), knownvalue.StringExact("github")),
					statecheck.ExpectKnownValue(name, tfjsonpath.New("source").AtMapKey("config").AtMapKey("owner"), knownvalue.StringExact(pagesOwner)),
					statecheck.ExpectKnownValue(name, tfjsonpath.New("source").AtMapKey("config").AtMapKey("repo_name"), knownvalue.StringExact(pagesRepo)),
					statecheck.ExpectKnownValue(name, tfjsonpath.New("source").AtMapKey("config").AtMapKey("production_branch"), knownvalue.StringExact("main")),
					statecheck.ExpectKnownValue(name, tfjsonpath.New("source").AtMapKey("config").AtMapKey("pr_comments_enabled"), knownvalue.Bool(true)),
					statecheck.ExpectKnownValue(name, tfjsonpath.New("source").AtMapKey("config").AtMapKey("deployments_enabled"), knownvalue.Bool(true)),
					statecheck.ExpectKnownValue(name, tfjsonpath.New("source").AtMapKey("config").AtMapKey("production_deployments_enabled"), knownvalue.Bool(true)),
					statecheck.ExpectKnownValue(name, tfjsonpath.New("source").AtMapKey("config").AtMapKey("preview_deployment_setting"), knownvalue.StringExact("custom")),
					statecheck.ExpectKnownValue(name, tfjsonpath.New("source").AtMapKey("config").AtMapKey("preview_branch_includes"), knownvalue.ListSizeExact(2)),
					statecheck.ExpectKnownValue(name, tfjsonpath.New("source").AtMapKey("config").AtMapKey("preview_branch_includes").AtSliceIndex(0), knownvalue.StringExact("dev")),
					statecheck.ExpectKnownValue(name, tfjsonpath.New("source").AtMapKey("config").AtMapKey("preview_branch_includes").AtSliceIndex(1), knownvalue.StringExact("preview")),
					statecheck.ExpectKnownValue(name, tfjsonpath.New("source").AtMapKey("config").AtMapKey("preview_branch_excludes"), knownvalue.ListSizeExact(2)),
					statecheck.ExpectKnownValue(name, tfjsonpath.New("source").AtMapKey("config").AtMapKey("preview_branch_excludes").AtSliceIndex(0), knownvalue.StringExact("main")),
					statecheck.ExpectKnownValue(name, tfjsonpath.New("source").AtMapKey("config").AtMapKey("preview_branch_excludes").AtSliceIndex(1), knownvalue.StringExact("prod")),
				},
			},
			{
				ResourceName:        name,
				ImportState:         true,
				ImportStateVerify:   true,
				ImportStateIdPrefix: fmt.Sprintf("%s/", accountID),
			},
		},
	})
}

func TestAccCloudflarePagesProject_BuildConfig(t *testing.T) {
	t.Skip("FIXME: waiting on upstream fixes to the Cloudflare Pages OpenAPI schema")
	rnd := utils.GenerateRandomResourceName()
	name := "cloudflare_pages_project." + rnd
	projectName := resourcePrefix + rnd
	accountID := os.Getenv("CLOUDFLARE_ACCOUNT_ID")

	resource.Test(t, resource.TestCase{
		PreCheck: func() {
			acctest.TestAccPreCheck(t)
			acctest.TestAccPreCheck_Pages(t)
		},
		ProtoV6ProviderFactories: acctest.TestAccProtoV6ProviderFactories,
		CheckDestroy:             testAccCheckCloudflarePageProjectDestroy,
		Steps: []resource.TestStep{
			{
				Config: testPagesProjectBuildConfig(rnd, accountID, projectName),
				ConfigStateChecks: []statecheck.StateCheck{
					statecheck.ExpectKnownValue(name, tfjsonpath.New("name"), knownvalue.StringExact(projectName)),
					statecheck.ExpectKnownValue(name, tfjsonpath.New(consts.AccountIDSchemaKey), knownvalue.StringExact(accountID)),
					statecheck.ExpectKnownValue(name, tfjsonpath.New("build_config").AtMapKey("build_caching"), knownvalue.Bool(true)),
					statecheck.ExpectKnownValue(name, tfjsonpath.New("build_config").AtMapKey("build_command"), knownvalue.StringExact("npm run build")),
					statecheck.ExpectKnownValue(name, tfjsonpath.New("build_config").AtMapKey("destination_dir"), knownvalue.StringExact("build")),
					statecheck.ExpectKnownValue(name, tfjsonpath.New("build_config").AtMapKey("root_dir"), knownvalue.StringExact("/")),
					statecheck.ExpectKnownValue(name, tfjsonpath.New("build_config").AtMapKey("web_analytics_tag"), knownvalue.StringExact("cee1c73f6e4743d0b5e6bb1a0bcaabcc")),
					statecheck.ExpectKnownValue(name, tfjsonpath.New("build_config").AtMapKey("web_analytics_token"), knownvalue.StringExact("021e1057c18547eca7b79f2516f06o7x")),
				},
			},
			{
				ResourceName:        name,
				ImportState:         true,
				ImportStateVerify:   true,
				ImportStateIdPrefix: fmt.Sprintf("%s/", accountID),
			},
		},
	})
}

func TestAccCloudflarePagesProject_DeploymentConfig(t *testing.T) {
	t.Skip("FIXME: waiting on upstream fixes to the Cloudflare Pages OpenAPI schema")
	rnd := utils.GenerateRandomResourceName()
	name := "cloudflare_pages_project." + rnd
	projectName := resourcePrefix + rnd
	accountID := os.Getenv("CLOUDFLARE_ACCOUNT_ID")
	resource.Test(t, resource.TestCase{
		PreCheck: func() {
			acctest.TestAccPreCheck(t)
			acctest.TestAccPreCheck_Pages(t)
		},
		ProtoV6ProviderFactories: acctest.TestAccProtoV6ProviderFactories,
		CheckDestroy:             testAccCheckCloudflarePageProjectDestroy,
		Steps: []resource.TestStep{
			{
				Config: testPagesProjectDeploymentConfig(rnd, accountID, projectName),
				ConfigStateChecks: []statecheck.StateCheck{
					statecheck.ExpectKnownValue(name, tfjsonpath.New("name"), knownvalue.StringExact(projectName)),
					statecheck.ExpectKnownValue(name, tfjsonpath.New(consts.AccountIDSchemaKey), knownvalue.StringExact(accountID)),

					// Preview
					statecheck.ExpectKnownValue(name, tfjsonpath.New("deployment_configs").AtMapKey("preview").AtMapKey("env_vars"), knownvalue.MapSizeExact(2)),
					statecheck.ExpectKnownValue(name, tfjsonpath.New("deployment_configs").AtMapKey("preview").AtMapKey("env_vars").AtMapKey("ENVIRONMENT").AtMapKey("type"), knownvalue.StringExact("plain_text")),
					statecheck.ExpectKnownValue(name, tfjsonpath.New("deployment_configs").AtMapKey("preview").AtMapKey("env_vars").AtMapKey("ENVIRONMENT").AtMapKey("value"), knownvalue.StringExact("preview")),
					statecheck.ExpectKnownValue(name, tfjsonpath.New("deployment_configs").AtMapKey("preview").AtMapKey("env_vars").AtMapKey("TURNSTILE_SECRET").AtMapKey("type"), knownvalue.StringExact("secret_text")),
					statecheck.ExpectKnownValue(name, tfjsonpath.New("deployment_configs").AtMapKey("preview").AtMapKey("env_vars").AtMapKey("TURNSTILE_SECRET").AtMapKey("value"), knownvalue.StringExact("1x0000000000000000000000000000000AA")),
					statecheck.ExpectKnownValue(name, tfjsonpath.New("deployment_configs").AtMapKey("preview").AtMapKey("kv_namespaces"), knownvalue.MapSizeExact(1)),
					statecheck.ExpectKnownValue(name, tfjsonpath.New("deployment_configs").AtMapKey("preview").AtMapKey("kv_namespaces").AtMapKey("KV_BINDING").AtMapKey("namespace_id"), knownvalue.StringExact("5eb63bbbe01eeed093cb22bb8f5acdc3")),
					statecheck.ExpectKnownValue(name, tfjsonpath.New("deployment_configs").AtMapKey("preview").AtMapKey("durable_object_namespaces"), knownvalue.MapSizeExact(1)),
					statecheck.ExpectKnownValue(name, tfjsonpath.New("deployment_configs").AtMapKey("preview").AtMapKey("durable_object_namespaces").AtMapKey("DO_BINDING").AtMapKey("namespace_id"), knownvalue.StringExact("5eb63bbbe01eeed093cb22bb8f5acdc3")),
					statecheck.ExpectKnownValue(name, tfjsonpath.New("deployment_configs").AtMapKey("preview").AtMapKey("d1_databases"), knownvalue.MapSizeExact(1)),
					statecheck.ExpectKnownValue(name, tfjsonpath.New("deployment_configs").AtMapKey("preview").AtMapKey("d1_databases").AtMapKey("D1_BINDING").AtMapKey("id"), knownvalue.StringExact("445e2955-951a-4358-a35b-a4d0c813f63")),
					statecheck.ExpectKnownValue(name, tfjsonpath.New("deployment_configs").AtMapKey("preview").AtMapKey("r2_buckets"), knownvalue.MapSizeExact(1)),
					statecheck.ExpectKnownValue(name, tfjsonpath.New("deployment_configs").AtMapKey("preview").AtMapKey("r2_buckets").AtMapKey("R2_BINDING").AtMapKey("name"), knownvalue.StringExact("some-bucket")),
					statecheck.ExpectKnownValue(name, tfjsonpath.New("deployment_configs").AtMapKey("preview").AtMapKey("compatibility_date"), knownvalue.StringExact("2022-08-15")),
					statecheck.ExpectKnownValue(name, tfjsonpath.New("deployment_configs").AtMapKey("preview").AtMapKey("compatibility_flags"), knownvalue.ListSizeExact(1)),
					statecheck.ExpectKnownValue(name, tfjsonpath.New("deployment_configs").AtMapKey("preview").AtMapKey("compatibility_flags").AtSliceIndex(0), knownvalue.StringExact("preview_flag")),
					statecheck.ExpectKnownValue(name, tfjsonpath.New("deployment_configs").AtMapKey("preview").AtMapKey("fail_open"), knownvalue.Bool(true)),
					statecheck.ExpectKnownValue(name, tfjsonpath.New("deployment_configs").AtMapKey("preview").AtMapKey("always_use_latest_compatibility_date"), knownvalue.Bool(true)),
					statecheck.ExpectKnownValue(name, tfjsonpath.New("deployment_configs").AtMapKey("preview").AtMapKey("usage_model"), knownvalue.StringExact("standard")),
					statecheck.ExpectKnownValue(name, tfjsonpath.New("deployment_configs").AtMapKey("preview").AtMapKey("placement"), knownvalue.Null()),

					// Production
					statecheck.ExpectKnownValue(name, tfjsonpath.New("deployment_configs").AtMapKey("production").AtMapKey("env_vars"), knownvalue.MapSizeExact(4)),
					statecheck.ExpectKnownValue(name, tfjsonpath.New("deployment_configs").AtMapKey("production").AtMapKey("env_vars").AtMapKey("ENVIRONMENT").AtMapKey("type"), knownvalue.StringExact("plain_text")),
					statecheck.ExpectKnownValue(name, tfjsonpath.New("deployment_configs").AtMapKey("production").AtMapKey("env_vars").AtMapKey("ENVIRONMENT").AtMapKey("value"), knownvalue.StringExact("production")),
					statecheck.ExpectKnownValue(name, tfjsonpath.New("deployment_configs").AtMapKey("production").AtMapKey("env_vars").AtMapKey("OTHER_VALUE").AtMapKey("type"), knownvalue.StringExact("plain_text")),
					statecheck.ExpectKnownValue(name, tfjsonpath.New("deployment_configs").AtMapKey("production").AtMapKey("env_vars").AtMapKey("OTHER_VALUE").AtMapKey("value"), knownvalue.StringExact("other value")),
					statecheck.ExpectKnownValue(name, tfjsonpath.New("deployment_configs").AtMapKey("production").AtMapKey("env_vars").AtMapKey("TURNSTILE_SECRET").AtMapKey("type"), knownvalue.StringExact("secret_text")),
					statecheck.ExpectKnownValue(name, tfjsonpath.New("deployment_configs").AtMapKey("production").AtMapKey("env_vars").AtMapKey("TURNSTILE_SECRET").AtMapKey("value"), knownvalue.StringExact("1x0000000000000000000000000000000AA")),
					statecheck.ExpectKnownValue(name, tfjsonpath.New("deployment_configs").AtMapKey("production").AtMapKey("env_vars").AtMapKey("TURNSTILE_INVIS_SECRET").AtMapKey("type"), knownvalue.StringExact("secret_text")),
					statecheck.ExpectKnownValue(name, tfjsonpath.New("deployment_configs").AtMapKey("production").AtMapKey("env_vars").AtMapKey("TURNSTILE_INVIS_SECRET").AtMapKey("value"), knownvalue.StringExact("2x0000000000000000000000000000000AA")),
					statecheck.ExpectKnownValue(name, tfjsonpath.New("deployment_configs").AtMapKey("production").AtMapKey("kv_namespaces"), knownvalue.MapSizeExact(2)),
					statecheck.ExpectKnownValue(name, tfjsonpath.New("deployment_configs").AtMapKey("production").AtMapKey("kv_namespaces").AtMapKey("KV_BINDING_1").AtMapKey("namespace_id"), knownvalue.StringExact("5eb63bbbe01eeed093cb22bb8f5acdc3")),
					statecheck.ExpectKnownValue(name, tfjsonpath.New("deployment_configs").AtMapKey("production").AtMapKey("kv_namespaces").AtMapKey("KV_BINDING_2").AtMapKey("namespace_id"), knownvalue.StringExact("3cdca5f8bb22bc390deee10ebbb36be5")),
					statecheck.ExpectKnownValue(name, tfjsonpath.New("deployment_configs").AtMapKey("production").AtMapKey("durable_object_namespaces"), knownvalue.MapSizeExact(2)),
					statecheck.ExpectKnownValue(name, tfjsonpath.New("deployment_configs").AtMapKey("production").AtMapKey("durable_object_namespaces").AtMapKey("DO_BINDING_1").AtMapKey("namespace_id"), knownvalue.StringExact("5eb63bbbe01eeed093cb22bb8f5acdc3")),
					statecheck.ExpectKnownValue(name, tfjsonpath.New("deployment_configs").AtMapKey("production").AtMapKey("durable_object_namespaces").AtMapKey("DO_BINDING_2").AtMapKey("namespace_id"), knownvalue.StringExact("3cdca5f8bb22bc390deee10ebbb36be5")),
					statecheck.ExpectKnownValue(name, tfjsonpath.New("deployment_configs").AtMapKey("production").AtMapKey("d1_databases"), knownvalue.MapSizeExact(2)),
					statecheck.ExpectKnownValue(name, tfjsonpath.New("deployment_configs").AtMapKey("production").AtMapKey("d1_databases").AtMapKey("D1_BINDING_1").AtMapKey("id"), knownvalue.StringExact("445e2955-951a-4358-a35b-a4d0c813f63")),
					statecheck.ExpectKnownValue(name, tfjsonpath.New("deployment_configs").AtMapKey("production").AtMapKey("d1_databases").AtMapKey("D1_BINDING_2").AtMapKey("id"), knownvalue.StringExact("a399414b-c697-409a-a688-377db6433cd9")),
					statecheck.ExpectKnownValue(name, tfjsonpath.New("deployment_configs").AtMapKey("production").AtMapKey("r2_buckets"), knownvalue.MapSizeExact(2)),
					statecheck.ExpectKnownValue(name, tfjsonpath.New("deployment_configs").AtMapKey("production").AtMapKey("r2_buckets").AtMapKey("R2_BINDING_1").AtMapKey("name"), knownvalue.StringExact("some-bucket")),
					statecheck.ExpectKnownValue(name, tfjsonpath.New("deployment_configs").AtMapKey("production").AtMapKey("r2_buckets").AtMapKey("R2_BINDING_2").AtMapKey("name"), knownvalue.StringExact("other-bucket")),
					statecheck.ExpectKnownValue(name, tfjsonpath.New("deployment_configs").AtMapKey("production").AtMapKey("compatibility_date"), knownvalue.StringExact("2022-08-16")),
					statecheck.ExpectKnownValue(name, tfjsonpath.New("deployment_configs").AtMapKey("production").AtMapKey("compatibility_flags"), knownvalue.ListSizeExact(2)),
					statecheck.ExpectKnownValue(name, tfjsonpath.New("deployment_configs").AtMapKey("production").AtMapKey("compatibility_flags").AtSliceIndex(0), knownvalue.StringExact("production_flag")),
					statecheck.ExpectKnownValue(name, tfjsonpath.New("deployment_configs").AtMapKey("production").AtMapKey("compatibility_flags").AtSliceIndex(1), knownvalue.StringExact("second flag")),
					statecheck.ExpectKnownValue(name, tfjsonpath.New("deployment_configs").AtMapKey("production").AtMapKey("fail_open"), knownvalue.Bool(true)),
					statecheck.ExpectKnownValue(name, tfjsonpath.New("deployment_configs").AtMapKey("production").AtMapKey("always_use_latest_compatibility_date"), knownvalue.Bool(false)),
					statecheck.ExpectKnownValue(name, tfjsonpath.New("deployment_configs").AtMapKey("production").AtMapKey("usage_model"), knownvalue.StringExact("standard")),
					statecheck.ExpectKnownValue(name, tfjsonpath.New("deployment_configs").AtMapKey("production").AtMapKey("placement").AtMapKey("mode"), knownvalue.StringExact("smart")),
				},
			},
			{
				ResourceName:        name,
				ImportState:         true,
				ImportStateVerify:   true,
				ImportStateIdPrefix: fmt.Sprintf("%s/", accountID),
			},
		},
	})
}

func TestAccCloudflarePagesProject_DirectUpload(t *testing.T) {
	t.Skip("FIXME: waiting on upstream fixes to the Cloudflare Pages OpenAPI schema")
	rnd := utils.GenerateRandomResourceName()
	name := "cloudflare_pages_project." + rnd
	projectName := resourcePrefix + rnd
	accountID := os.Getenv("CLOUDFLARE_ACCOUNT_ID")

	resource.Test(t, resource.TestCase{
		PreCheck: func() {
			acctest.TestAccPreCheck(t)
		},
		ProtoV6ProviderFactories: acctest.TestAccProtoV6ProviderFactories,
		CheckDestroy:             testAccCheckCloudflarePageProjectDestroy,
		Steps: []resource.TestStep{
			{
				Config: testPagesProjectDirectUpload(rnd, accountID, projectName),
				ConfigStateChecks: []statecheck.StateCheck{
					statecheck.ExpectKnownValue(name, tfjsonpath.New("name"), knownvalue.StringExact(projectName)),
					statecheck.ExpectKnownValue(name, tfjsonpath.New(consts.AccountIDSchemaKey), knownvalue.StringExact(accountID)),
					statecheck.ExpectKnownValue(name, tfjsonpath.New("production_branch"), knownvalue.StringExact("main")),
					statecheck.ExpectKnownValue(name, tfjsonpath.New("created_on"), knownvalue.NotNull()),
					statecheck.ExpectKnownValue(name, tfjsonpath.New("subdomain"), knownvalue.NotNull()),
				},
<<<<<<< HEAD
			},
			{
				Config: testPagesProjectDirectUpload(rnd, accountID, projectName),
				ConfigPlanChecks: resource.ConfigPlanChecks{
					PreApply: []plancheck.PlanCheck{
						plancheck.ExpectEmptyPlan(),
					},
				},
=======
>>>>>>> 63e78d56
			},
			{
				ResourceName:            name,
				ImportStateIdPrefix:     fmt.Sprintf("%s/", accountID),
				ImportState:             true,
				ImportStateVerify:       true,
				ImportStateVerifyIgnore: []string{"production_branch", "build_config", "deployment_configs", "canonical_deployment", "latest_deployment", "created_on", "subdomain", "domains"},
			},
		},
	})
}

func TestAccCloudflarePagesProject_Update_AddOptionalAttributes(t *testing.T) {
	t.Skip("FIXME: waiting on upstream fixes to the Cloudflare Pages OpenAPI schema")
	rnd := utils.GenerateRandomResourceName()
	name := "cloudflare_pages_project." + rnd
	projectName := resourcePrefix + rnd
	accountID := os.Getenv("CLOUDFLARE_ACCOUNT_ID")

	resource.Test(t, resource.TestCase{
		PreCheck: func() {
			acctest.TestAccPreCheck(t)
		},
		ProtoV6ProviderFactories: acctest.TestAccProtoV6ProviderFactories,
		CheckDestroy:             testAccCheckCloudflarePageProjectDestroy,
		Steps: []resource.TestStep{
			{
				Config: testPagesProjectMinimal(rnd, accountID, projectName),
				ConfigStateChecks: []statecheck.StateCheck{
					statecheck.ExpectKnownValue(name, tfjsonpath.New("name"), knownvalue.StringExact(projectName)),
					statecheck.ExpectKnownValue(name, tfjsonpath.New(consts.AccountIDSchemaKey), knownvalue.StringExact(accountID)),
					statecheck.ExpectKnownValue(name, tfjsonpath.New("production_branch"), knownvalue.StringExact("main")),
					statecheck.ExpectKnownValue(name, tfjsonpath.New("build_config"), knownvalue.Null()),
					statecheck.ExpectKnownValue(name, tfjsonpath.New("deployment_configs"), knownvalue.Null()),
					statecheck.ExpectKnownValue(name, tfjsonpath.New("source"), knownvalue.Null()),
					statecheck.ExpectKnownValue(name, tfjsonpath.New("created_on"), knownvalue.NotNull()),
					statecheck.ExpectKnownValue(name, tfjsonpath.New("subdomain"), knownvalue.NotNull()),
				},
<<<<<<< HEAD
			},
			{
				Config: testPagesProjectMinimal(rnd, accountID, projectName),
				ConfigPlanChecks: resource.ConfigPlanChecks{
					PreApply: []plancheck.PlanCheck{
						plancheck.ExpectEmptyPlan(),
					},
				},
=======
>>>>>>> 63e78d56
			},
			{
				Config: testPagesProjectUpdated(rnd, accountID, projectName),
				ConfigPlanChecks: resource.ConfigPlanChecks{
					PreApply: []plancheck.PlanCheck{
						plancheck.ExpectResourceAction(name, plancheck.ResourceActionUpdate),
					},
				},
				ConfigStateChecks: []statecheck.StateCheck{
					statecheck.ExpectKnownValue(name, tfjsonpath.New("name"), knownvalue.StringExact(projectName)),
					statecheck.ExpectKnownValue(name, tfjsonpath.New("production_branch"), knownvalue.StringExact("develop")),
					statecheck.ExpectKnownValue(name, tfjsonpath.New("build_config").AtMapKey("build_caching"), knownvalue.Bool(false)),
					statecheck.ExpectKnownValue(name, tfjsonpath.New("build_config").AtMapKey("build_command"), knownvalue.StringExact("yarn build")),
					statecheck.ExpectKnownValue(name, tfjsonpath.New("deployment_configs").AtMapKey("preview").AtMapKey("compatibility_date"), knownvalue.StringExact("2023-06-01")),
				},
<<<<<<< HEAD
			},
			{
				Config: testPagesProjectUpdated(rnd, accountID, projectName),
				ConfigPlanChecks: resource.ConfigPlanChecks{
					PreApply: []plancheck.PlanCheck{
						plancheck.ExpectEmptyPlan(),
					},
				},
=======
>>>>>>> 63e78d56
			},
			{
				ResourceName:            name,
				ImportState:             true,
				ImportStateVerify:       true,
				ImportStateIdPrefix:     fmt.Sprintf("%s/", accountID),
				ImportStateVerifyIgnore: []string{"production_branch", "build_config", "deployment_configs", "canonical_deployment", "latest_deployment", "created_on", "subdomain", "domains"},
			},
		},
	})
}

func TestAccCloudflarePagesProject_Update_RemoveOptionalAttributes(t *testing.T) {
	t.Skip("FIXME: waiting on upstream fixes to the Cloudflare Pages OpenAPI schema")
	rnd := utils.GenerateRandomResourceName()
	name := "cloudflare_pages_project." + rnd
	projectName := resourcePrefix + rnd
	accountID := os.Getenv("CLOUDFLARE_ACCOUNT_ID")

	resource.Test(t, resource.TestCase{
		PreCheck: func() {
			acctest.TestAccPreCheck(t)
		},
		ProtoV6ProviderFactories: acctest.TestAccProtoV6ProviderFactories,
		CheckDestroy:             testAccCheckCloudflarePageProjectDestroy,
		Steps: []resource.TestStep{
			{
				Config: testPagesProjectUpdated(rnd, accountID, projectName),
				ConfigStateChecks: []statecheck.StateCheck{
					statecheck.ExpectKnownValue(name, tfjsonpath.New("production_branch"), knownvalue.StringExact("develop")),
					statecheck.ExpectKnownValue(name, tfjsonpath.New("build_config").AtMapKey("build_caching"), knownvalue.Bool(false)),
					statecheck.ExpectKnownValue(name, tfjsonpath.New("deployment_configs").AtMapKey("preview").AtMapKey("compatibility_date"), knownvalue.StringExact("2023-06-01")),
				},
<<<<<<< HEAD
			},
			{
				Config: testPagesProjectUpdated(rnd, accountID, projectName),
				ConfigPlanChecks: resource.ConfigPlanChecks{
					PreApply: []plancheck.PlanCheck{
						plancheck.ExpectEmptyPlan(),
					},
				},
=======
>>>>>>> 63e78d56
			},
			{
				Config: testPagesProjectMinimal(rnd, accountID, projectName),
				ConfigPlanChecks: resource.ConfigPlanChecks{
					PreApply: []plancheck.PlanCheck{
						plancheck.ExpectResourceAction(name, plancheck.ResourceActionUpdate),
					},
				},
				ConfigStateChecks: []statecheck.StateCheck{
					statecheck.ExpectKnownValue(name, tfjsonpath.New("name"), knownvalue.StringExact(projectName)),
					statecheck.ExpectKnownValue(name, tfjsonpath.New("production_branch"), knownvalue.StringExact("main")),
					statecheck.ExpectKnownValue(name, tfjsonpath.New("build_config"), knownvalue.Null()),
					statecheck.ExpectKnownValue(name, tfjsonpath.New("deployment_configs"), knownvalue.Null()),
				},
<<<<<<< HEAD
			},
			{
				Config: testPagesProjectMinimal(rnd, accountID, projectName),
				ConfigPlanChecks: resource.ConfigPlanChecks{
					PreApply: []plancheck.PlanCheck{
						plancheck.ExpectEmptyPlan(),
					},
				},
=======
>>>>>>> 63e78d56
			},
			{
				ResourceName:            name,
				ImportState:             true,
				ImportStateVerify:       true,
				ImportStateIdPrefix:     fmt.Sprintf("%s/", accountID),
				ImportStateVerifyIgnore: []string{"production_branch", "build_config", "deployment_configs", "canonical_deployment", "latest_deployment", "created_on", "subdomain", "domains"},
			},
		},
	})
}
func TestAccCloudflarePagesProject_FullConfiguration(t *testing.T) {
	t.Skip("FIXME: waiting on upstream fixes to the Cloudflare Pages OpenAPI schema")
	rnd := utils.GenerateRandomResourceName()
	name := "cloudflare_pages_project." + rnd
	projectName := resourcePrefix + rnd
	accountID := os.Getenv("CLOUDFLARE_ACCOUNT_ID")
	pagesOwner := os.Getenv("CLOUDFLARE_PAGES_OWNER")
	pagesRepo := os.Getenv("CLOUDFLARE_PAGES_REPO")

	resource.Test(t, resource.TestCase{
		PreCheck: func() {
			acctest.TestAccPreCheck(t)
			acctest.TestAccPreCheck_Pages(t)
		},
		ProtoV6ProviderFactories: acctest.TestAccProtoV6ProviderFactories,
		CheckDestroy:             testAccCheckCloudflarePageProjectDestroy,
		Steps: []resource.TestStep{
			{
				Config: testPagesProjectFullConfig(rnd, accountID, projectName, pagesOwner, pagesRepo),
				ConfigStateChecks: []statecheck.StateCheck{
					statecheck.ExpectKnownValue(name, tfjsonpath.New("name"), knownvalue.StringExact(projectName)),
					statecheck.ExpectKnownValue(name, tfjsonpath.New(consts.AccountIDSchemaKey), knownvalue.StringExact(accountID)),
					statecheck.ExpectKnownValue(name, tfjsonpath.New("production_branch"), knownvalue.StringExact("main")),

					// Build config
					statecheck.ExpectKnownValue(name, tfjsonpath.New("build_config").AtMapKey("build_caching"), knownvalue.Bool(true)),
					statecheck.ExpectKnownValue(name, tfjsonpath.New("build_config").AtMapKey("build_command"), knownvalue.StringExact("npm run build")),
					statecheck.ExpectKnownValue(name, tfjsonpath.New("build_config").AtMapKey("destination_dir"), knownvalue.StringExact("dist")),
					statecheck.ExpectKnownValue(name, tfjsonpath.New("build_config").AtMapKey("root_dir"), knownvalue.StringExact("/app")),

					// Source config
					statecheck.ExpectKnownValue(name, tfjsonpath.New("source").AtMapKey("type"), knownvalue.StringExact("github")),
					statecheck.ExpectKnownValue(name, tfjsonpath.New("source").AtMapKey("config").AtMapKey("preview_deployment_setting"), knownvalue.StringExact("all")),
					statecheck.ExpectKnownValue(name, tfjsonpath.New("source").AtMapKey("config").AtMapKey("path_includes"), knownvalue.ListSizeExact(2)),
					statecheck.ExpectKnownValue(name, tfjsonpath.New("source").AtMapKey("config").AtMapKey("path_excludes"), knownvalue.ListSizeExact(2)),

					// Preview deployment configs
					statecheck.ExpectKnownValue(name, tfjsonpath.New("deployment_configs").AtMapKey("preview").AtMapKey("compatibility_date"), knownvalue.StringExact("2023-01-15")),
					statecheck.ExpectKnownValue(name, tfjsonpath.New("deployment_configs").AtMapKey("preview").AtMapKey("compatibility_flags"), knownvalue.ListSizeExact(2)),

					// Environment variables
					statecheck.ExpectKnownValue(name, tfjsonpath.New("deployment_configs").AtMapKey("preview").AtMapKey("env_vars"), knownvalue.MapSizeExact(2)),

					// Bindings - test all the new binding types
					statecheck.ExpectKnownValue(name, tfjsonpath.New("deployment_configs").AtMapKey("preview").AtMapKey("kv_namespaces"), knownvalue.MapSizeExact(1)),
					statecheck.ExpectKnownValue(name, tfjsonpath.New("deployment_configs").AtMapKey("preview").AtMapKey("d1_databases"), knownvalue.MapSizeExact(1)),
					statecheck.ExpectKnownValue(name, tfjsonpath.New("deployment_configs").AtMapKey("preview").AtMapKey("r2_buckets"), knownvalue.MapSizeExact(1)),
					statecheck.ExpectKnownValue(name, tfjsonpath.New("deployment_configs").AtMapKey("preview").AtMapKey("ai_bindings"), knownvalue.MapSizeExact(1)),
					statecheck.ExpectKnownValue(name, tfjsonpath.New("deployment_configs").AtMapKey("preview").AtMapKey("analytics_engine_datasets"), knownvalue.MapSizeExact(1)),
					statecheck.ExpectKnownValue(name, tfjsonpath.New("deployment_configs").AtMapKey("preview").AtMapKey("browsers"), knownvalue.MapSizeExact(1)),
					statecheck.ExpectKnownValue(name, tfjsonpath.New("deployment_configs").AtMapKey("preview").AtMapKey("hyperdrive_bindings"), knownvalue.MapSizeExact(1)),
					statecheck.ExpectKnownValue(name, tfjsonpath.New("deployment_configs").AtMapKey("preview").AtMapKey("mtls_certificates"), knownvalue.MapSizeExact(1)),
					statecheck.ExpectKnownValue(name, tfjsonpath.New("deployment_configs").AtMapKey("preview").AtMapKey("queue_producers"), knownvalue.MapSizeExact(1)),
					statecheck.ExpectKnownValue(name, tfjsonpath.New("deployment_configs").AtMapKey("preview").AtMapKey("services"), knownvalue.MapSizeExact(1)),
					statecheck.ExpectKnownValue(name, tfjsonpath.New("deployment_configs").AtMapKey("preview").AtMapKey("vectorize_bindings"), knownvalue.MapSizeExact(1)),

					// Placement
					statecheck.ExpectKnownValue(name, tfjsonpath.New("deployment_configs").AtMapKey("preview").AtMapKey("placement").AtSliceIndex(0).AtMapKey("mode"), knownvalue.StringExact("smart")),

					// Production deployment configs
					statecheck.ExpectKnownValue(name, tfjsonpath.New("deployment_configs").AtMapKey("production").AtMapKey("compatibility_date"), knownvalue.StringExact("2023-01-16")),
					statecheck.ExpectKnownValue(name, tfjsonpath.New("deployment_configs").AtMapKey("production").AtMapKey("env_vars"), knownvalue.MapSizeExact(1)),

					// Computed attributes
					statecheck.ExpectKnownValue(name, tfjsonpath.New("created_on"), knownvalue.NotNull()),
					statecheck.ExpectKnownValue(name, tfjsonpath.New("subdomain"), knownvalue.NotNull()),
					statecheck.ExpectKnownValue(name, tfjsonpath.New("domains"), knownvalue.NotNull()),
				},
			},
			{
				ResourceName:        name,
				ImportState:         true,
				ImportStateVerify:   true,
				ImportStateIdPrefix: fmt.Sprintf("%s/", accountID),
			},
		},
	})
}

func TestAccCloudflarePagesProject_EnvVarTypes(t *testing.T) {
	t.Skip("FIXME: waiting on upstream fixes to the Cloudflare Pages OpenAPI schema")
	rnd := utils.GenerateRandomResourceName()
	name := "cloudflare_pages_project." + rnd
	projectName := resourcePrefix + rnd
	accountID := os.Getenv("CLOUDFLARE_ACCOUNT_ID")

	resource.Test(t, resource.TestCase{
		PreCheck: func() {
			acctest.TestAccPreCheck(t)
		},
		ProtoV6ProviderFactories: acctest.TestAccProtoV6ProviderFactories,
		CheckDestroy:             testAccCheckCloudflarePageProjectDestroy,
		Steps: []resource.TestStep{
			{
				Config: testPagesProjectEnvVars(rnd, accountID, projectName),
				ConfigStateChecks: []statecheck.StateCheck{
					statecheck.ExpectKnownValue(name, tfjsonpath.New("name"), knownvalue.StringExact(projectName)),

					// Preview env vars - test both types
					statecheck.ExpectKnownValue(name, tfjsonpath.New("deployment_configs").AtMapKey("preview").AtMapKey("env_vars").AtMapKey("PLAIN_TEXT_VAR").AtMapKey("type"), knownvalue.StringExact("plain_text")),
					statecheck.ExpectKnownValue(name, tfjsonpath.New("deployment_configs").AtMapKey("preview").AtMapKey("env_vars").AtMapKey("SECRET_VAR").AtMapKey("type"), knownvalue.StringExact("secret_text")),

					// Production env vars - test both types
					statecheck.ExpectKnownValue(name, tfjsonpath.New("deployment_configs").AtMapKey("production").AtMapKey("env_vars").AtMapKey("PROD_PLAIN").AtMapKey("type"), knownvalue.StringExact("plain_text")),
					statecheck.ExpectKnownValue(name, tfjsonpath.New("deployment_configs").AtMapKey("production").AtMapKey("env_vars").AtMapKey("PROD_SECRET").AtMapKey("type"), knownvalue.StringExact("secret_text")),
				},
<<<<<<< HEAD
			},
			{
				Config: testPagesProjectEnvVars(rnd, accountID, projectName),
				ConfigPlanChecks: resource.ConfigPlanChecks{
					PreApply: []plancheck.PlanCheck{
						plancheck.ExpectEmptyPlan(),
					},
				},
=======
>>>>>>> 63e78d56
			},
			{
				ResourceName:            name,
				ImportState:             true,
				ImportStateVerify:       true,
				ImportStateIdPrefix:     fmt.Sprintf("%s/", accountID),
				ImportStateVerifyIgnore: []string{"production_branch", "build_config", "deployment_configs"},
			},
		},
	})
}

func TestAccCloudflarePagesProject_PreviewDeploymentSettings(t *testing.T) {
	t.Skip("FIXME: waiting on upstream fixes to the Cloudflare Pages OpenAPI schema")
	rnd := utils.GenerateRandomResourceName()
	name := "cloudflare_pages_project." + rnd
	projectName := resourcePrefix + rnd
	accountID := os.Getenv("CLOUDFLARE_ACCOUNT_ID")
	pagesOwner := os.Getenv("CLOUDFLARE_PAGES_OWNER")
	pagesRepo := os.Getenv("CLOUDFLARE_PAGES_REPO")

	resource.Test(t, resource.TestCase{
		PreCheck: func() {
			acctest.TestAccPreCheck(t)
			acctest.TestAccPreCheck_Pages(t)
		},
		ProtoV6ProviderFactories: acctest.TestAccProtoV6ProviderFactories,
		CheckDestroy:             testAccCheckCloudflarePageProjectDestroy,
		Steps: []resource.TestStep{
			{
				Config: testPagesProjectPreviewSettings(rnd, accountID, projectName, pagesOwner, pagesRepo, "all", ""),
				ConfigStateChecks: []statecheck.StateCheck{
					statecheck.ExpectKnownValue(name, tfjsonpath.New("name"), knownvalue.StringExact(projectName)),
					statecheck.ExpectKnownValue(name, tfjsonpath.New("source").AtMapKey("config").AtMapKey("preview_deployment_setting"), knownvalue.StringExact("all")),
				},
			},
			{
				Config: testPagesProjectPreviewSettings(rnd, accountID, projectName, pagesOwner, pagesRepo, "none", ""),
				ConfigPlanChecks: resource.ConfigPlanChecks{
					PreApply: []plancheck.PlanCheck{
						plancheck.ExpectResourceAction(name, plancheck.ResourceActionUpdate),
					},
				},
				ConfigStateChecks: []statecheck.StateCheck{
					statecheck.ExpectKnownValue(name, tfjsonpath.New("source").AtMapKey("config").AtMapKey("preview_deployment_setting"), knownvalue.StringExact("none")),
				},
			},
			{
				Config: testPagesProjectPreviewSettings(rnd, accountID, projectName, pagesOwner, pagesRepo, "custom", `
				preview_branch_includes = ["dev", "staging"]
				preview_branch_excludes = ["main", "prod"]
				`),
				ConfigPlanChecks: resource.ConfigPlanChecks{
					PreApply: []plancheck.PlanCheck{
						plancheck.ExpectResourceAction(name, plancheck.ResourceActionUpdate),
					},
				},
				ConfigStateChecks: []statecheck.StateCheck{
					statecheck.ExpectKnownValue(name, tfjsonpath.New("source").AtMapKey("config").AtMapKey("preview_deployment_setting"), knownvalue.StringExact("custom")),
					statecheck.ExpectKnownValue(name, tfjsonpath.New("source").AtMapKey("config").AtMapKey("preview_branch_includes"), knownvalue.ListSizeExact(2)),
					statecheck.ExpectKnownValue(name, tfjsonpath.New("source").AtMapKey("config").AtMapKey("preview_branch_excludes"), knownvalue.ListSizeExact(2)),
				},
			},
			{
				ResourceName:        name,
				ImportState:         true,
				ImportStateVerify:   true,
				ImportStateIdPrefix: fmt.Sprintf("%s/", accountID),
			},
		},
	})
}<|MERGE_RESOLUTION|>--- conflicted
+++ resolved
@@ -326,7 +326,6 @@
 					statecheck.ExpectKnownValue(name, tfjsonpath.New("created_on"), knownvalue.NotNull()),
 					statecheck.ExpectKnownValue(name, tfjsonpath.New("subdomain"), knownvalue.NotNull()),
 				},
-<<<<<<< HEAD
 			},
 			{
 				Config: testPagesProjectDirectUpload(rnd, accountID, projectName),
@@ -335,8 +334,6 @@
 						plancheck.ExpectEmptyPlan(),
 					},
 				},
-=======
->>>>>>> 63e78d56
 			},
 			{
 				ResourceName:            name,
@@ -375,7 +372,6 @@
 					statecheck.ExpectKnownValue(name, tfjsonpath.New("created_on"), knownvalue.NotNull()),
 					statecheck.ExpectKnownValue(name, tfjsonpath.New("subdomain"), knownvalue.NotNull()),
 				},
-<<<<<<< HEAD
 			},
 			{
 				Config: testPagesProjectMinimal(rnd, accountID, projectName),
@@ -384,8 +380,6 @@
 						plancheck.ExpectEmptyPlan(),
 					},
 				},
-=======
->>>>>>> 63e78d56
 			},
 			{
 				Config: testPagesProjectUpdated(rnd, accountID, projectName),
@@ -401,7 +395,6 @@
 					statecheck.ExpectKnownValue(name, tfjsonpath.New("build_config").AtMapKey("build_command"), knownvalue.StringExact("yarn build")),
 					statecheck.ExpectKnownValue(name, tfjsonpath.New("deployment_configs").AtMapKey("preview").AtMapKey("compatibility_date"), knownvalue.StringExact("2023-06-01")),
 				},
-<<<<<<< HEAD
 			},
 			{
 				Config: testPagesProjectUpdated(rnd, accountID, projectName),
@@ -410,8 +403,6 @@
 						plancheck.ExpectEmptyPlan(),
 					},
 				},
-=======
->>>>>>> 63e78d56
 			},
 			{
 				ResourceName:            name,
@@ -445,7 +436,6 @@
 					statecheck.ExpectKnownValue(name, tfjsonpath.New("build_config").AtMapKey("build_caching"), knownvalue.Bool(false)),
 					statecheck.ExpectKnownValue(name, tfjsonpath.New("deployment_configs").AtMapKey("preview").AtMapKey("compatibility_date"), knownvalue.StringExact("2023-06-01")),
 				},
-<<<<<<< HEAD
 			},
 			{
 				Config: testPagesProjectUpdated(rnd, accountID, projectName),
@@ -454,8 +444,6 @@
 						plancheck.ExpectEmptyPlan(),
 					},
 				},
-=======
->>>>>>> 63e78d56
 			},
 			{
 				Config: testPagesProjectMinimal(rnd, accountID, projectName),
@@ -470,7 +458,6 @@
 					statecheck.ExpectKnownValue(name, tfjsonpath.New("build_config"), knownvalue.Null()),
 					statecheck.ExpectKnownValue(name, tfjsonpath.New("deployment_configs"), knownvalue.Null()),
 				},
-<<<<<<< HEAD
 			},
 			{
 				Config: testPagesProjectMinimal(rnd, accountID, projectName),
@@ -479,8 +466,6 @@
 						plancheck.ExpectEmptyPlan(),
 					},
 				},
-=======
->>>>>>> 63e78d56
 			},
 			{
 				ResourceName:            name,
@@ -598,7 +583,6 @@
 					statecheck.ExpectKnownValue(name, tfjsonpath.New("deployment_configs").AtMapKey("production").AtMapKey("env_vars").AtMapKey("PROD_PLAIN").AtMapKey("type"), knownvalue.StringExact("plain_text")),
 					statecheck.ExpectKnownValue(name, tfjsonpath.New("deployment_configs").AtMapKey("production").AtMapKey("env_vars").AtMapKey("PROD_SECRET").AtMapKey("type"), knownvalue.StringExact("secret_text")),
 				},
-<<<<<<< HEAD
 			},
 			{
 				Config: testPagesProjectEnvVars(rnd, accountID, projectName),
@@ -607,8 +591,6 @@
 						plancheck.ExpectEmptyPlan(),
 					},
 				},
-=======
->>>>>>> 63e78d56
 			},
 			{
 				ResourceName:            name,
