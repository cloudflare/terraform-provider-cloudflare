--- conflicted
+++ resolved
@@ -25,13 +25,10 @@
 				Description: "Identifier.",
 				Required:    true,
 			},
-<<<<<<< HEAD
-=======
 			"normalize": schema.BoolAttribute{
 				Description: "Ensures that the configuration is written or retrieved in normalized fashion",
 				Optional:    true,
 			},
->>>>>>> 2aa4b254
 			"auth_id_characteristics": schema.ListNestedAttribute{
 				Computed:   true,
 				CustomType: customfield.NewNestedObjectListType[APIShieldAuthIDCharacteristicsDataSourceModel](ctx),
