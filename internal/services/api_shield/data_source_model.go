// File generated from our OpenAPI spec by Stainless. See CONTRIBUTING.md for details.

package api_shield

import (
	"context"

	"github.com/cloudflare/cloudflare-go/v6"
	"github.com/cloudflare/cloudflare-go/v6/api_gateway"
	"github.com/cloudflare/terraform-provider-cloudflare/internal/customfield"
	"github.com/hashicorp/terraform-plugin-framework/diag"
	"github.com/hashicorp/terraform-plugin-framework/types"
)

type APIShieldResultDataSourceEnvelope struct {
	Result APIShieldDataSourceModel `json:"result,computed"`
}

type APIShieldDataSourceModel struct {
	ID                    types.String                                                                `tfsdk:"id" path:"zone_id,computed"`
	ZoneID                types.String                                                                `tfsdk:"zone_id" path:"zone_id,required"`
<<<<<<< HEAD
=======
	Normalize             types.Bool                                                                  `tfsdk:"normalize" query:"normalize,optional"`
>>>>>>> 2aa4b254
	AuthIDCharacteristics customfield.NestedObjectList[APIShieldAuthIDCharacteristicsDataSourceModel] `tfsdk:"auth_id_characteristics" json:"auth_id_characteristics,computed"`
}

func (m *APIShieldDataSourceModel) toReadParams(_ context.Context) (params api_gateway.ConfigurationGetParams, diags diag.Diagnostics) {
	params = api_gateway.ConfigurationGetParams{
		ZoneID: cloudflare.F(m.ZoneID.ValueString()),
<<<<<<< HEAD
=======
	}

	if !m.Normalize.IsNull() {
		params.Normalize = cloudflare.F(m.Normalize.ValueBool())
>>>>>>> 2aa4b254
	}

	return
}

type APIShieldAuthIDCharacteristicsDataSourceModel struct {
	Name types.String `tfsdk:"name" json:"name,computed"`
	Type types.String `tfsdk:"type" json:"type,computed"`
}<|MERGE_RESOLUTION|>--- conflicted
+++ resolved
@@ -19,23 +19,17 @@
 type APIShieldDataSourceModel struct {
 	ID                    types.String                                                                `tfsdk:"id" path:"zone_id,computed"`
 	ZoneID                types.String                                                                `tfsdk:"zone_id" path:"zone_id,required"`
-<<<<<<< HEAD
-=======
 	Normalize             types.Bool                                                                  `tfsdk:"normalize" query:"normalize,optional"`
->>>>>>> 2aa4b254
 	AuthIDCharacteristics customfield.NestedObjectList[APIShieldAuthIDCharacteristicsDataSourceModel] `tfsdk:"auth_id_characteristics" json:"auth_id_characteristics,computed"`
 }
 
 func (m *APIShieldDataSourceModel) toReadParams(_ context.Context) (params api_gateway.ConfigurationGetParams, diags diag.Diagnostics) {
 	params = api_gateway.ConfigurationGetParams{
 		ZoneID: cloudflare.F(m.ZoneID.ValueString()),
-<<<<<<< HEAD
-=======
 	}
 
 	if !m.Normalize.IsNull() {
 		params.Normalize = cloudflare.F(m.Normalize.ValueBool())
->>>>>>> 2aa4b254
 	}
 
 	return
