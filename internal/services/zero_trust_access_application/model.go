--- conflicted
+++ resolved
@@ -5,6 +5,7 @@
 import (
 	"github.com/cloudflare/terraform-provider-cloudflare/internal/apijson"
 	"github.com/cloudflare/terraform-provider-cloudflare/internal/customfield"
+	"github.com/hashicorp/terraform-plugin-framework-timetypes/timetypes"
 	"github.com/hashicorp/terraform-plugin-framework/types"
 )
 
@@ -51,11 +52,7 @@
 	Destinations                customfield.NestedObjectList[ZeroTrustAccessApplicationDestinationsModel]  `tfsdk:"destinations" json:"destinations,computed_optional"`
 	LandingPageDesign           customfield.NestedObject[ZeroTrustAccessApplicationLandingPageDesignModel] `tfsdk:"landing_page_design" json:"landing_page_design,optional"`
 	Policies                    *[]ZeroTrustAccessApplicationPoliciesModel                                 `tfsdk:"policies" json:"policies,optional"`
-<<<<<<< HEAD
 	SaaSApp                     customfield.NestedObject[ZeroTrustAccessApplicationSaaSAppModel]           `tfsdk:"saas_app" json:"saas_app,optional"`
-=======
-	SaaSApp                     *ZeroTrustAccessApplicationSaaSAppModel                                    `tfsdk:"saas_app" json:"saas_app,optional"`
->>>>>>> 22fd9332
 	AUD                         types.String                                                               `tfsdk:"aud" json:"aud,computed"`
 }
 
@@ -215,7 +212,7 @@
 	Precedence      types.Int64                                                                 `tfsdk:"precedence" json:"precedence,computed_optional"`
 	Decision        types.String                                                                `tfsdk:"decision" json:"decision,optional"`
 	Include         customfield.NestedObjectSet[ZeroTrustAccessApplicationPoliciesIncludeModel] `tfsdk:"include" json:"include,optional"`
-	Name            types.String                                                                 `tfsdk:"name" json:"name,optional"`
+	Name            types.String                                                                `tfsdk:"name" json:"name,optional"`
 	ConnectionRules *ZeroTrustAccessApplicationPoliciesConnectionRulesModel                     `tfsdk:"connection_rules" json:"connection_rules,optional"`
 	Exclude         customfield.NestedObjectSet[ZeroTrustAccessApplicationPoliciesExcludeModel] `tfsdk:"exclude" json:"exclude,optional"`
 	Require         customfield.NestedObjectSet[ZeroTrustAccessApplicationPoliciesRequireModel] `tfsdk:"require" json:"require,optional"`
