--- conflicted
+++ resolved
@@ -4,26 +4,10 @@
 
 import (
 	"github.com/cloudflare/terraform-provider-cloudflare/internal/apijson"
-<<<<<<< HEAD
-	"github.com/cloudflare/terraform-provider-cloudflare/internal/customfield"
-	"github.com/hashicorp/terraform-plugin-framework-jsontypes/jsontypes"
-=======
->>>>>>> 56423436
 	"github.com/hashicorp/terraform-plugin-framework/types"
 )
 
 type WorkersCronTriggerResultEnvelope struct {
-<<<<<<< HEAD
-	Result *[]jsontypes.Normalized `json:"result"`
-}
-
-type WorkersCronTriggerModel struct {
-	ID         types.String                           `tfsdk:"id" json:"-,computed"`
-	ScriptName types.String                           `tfsdk:"script_name" path:"script_name,required"`
-	AccountID  types.String                           `tfsdk:"account_id" path:"account_id,required"`
-	Body       *[]jsontypes.Normalized                `tfsdk:"body" json:"body,required"`
-	Schedules  customfield.List[jsontypes.Normalized] `tfsdk:"schedules" json:"schedules,computed"`
-=======
 	Result *[]*WorkersCronTriggerSchedulesModel `json:"result"`
 }
 
@@ -32,7 +16,6 @@
 	ScriptName types.String                         `tfsdk:"script_name" path:"script_name,required"`
 	AccountID  types.String                         `tfsdk:"account_id" path:"account_id,required"`
 	Schedules  *[]*WorkersCronTriggerSchedulesModel `tfsdk:"schedules" json:"schedules,required"`
->>>>>>> 56423436
 }
 
 func (m WorkersCronTriggerModel) MarshalJSON() (data []byte, err error) {
@@ -40,13 +23,9 @@
 }
 
 func (m WorkersCronTriggerModel) MarshalJSONForUpdate(state WorkersCronTriggerModel) (data []byte, err error) {
-<<<<<<< HEAD
-	return apijson.MarshalForUpdate(m.Body, state.Body)
-=======
 	return apijson.MarshalForUpdate(m.Schedules, state.Schedules)
 }
 
 type WorkersCronTriggerSchedulesModel struct {
 	Cron types.String `tfsdk:"cron" json:"cron,required"`
->>>>>>> 56423436
 }