--- conflicted
+++ resolved
@@ -33,16 +33,6 @@
 				Required:      true,
 				PlanModifiers: []planmodifier.String{stringplanmodifier.RequiresReplace()},
 			},
-<<<<<<< HEAD
-			"body": schema.ListAttribute{
-				Required:    true,
-				ElementType: jsontypes.NormalizedType{},
-			},
-			"schedules": schema.ListAttribute{
-				Computed:    true,
-				CustomType:  customfield.NewListType[jsontypes.Normalized](ctx),
-				ElementType: jsontypes.NormalizedType{},
-=======
 			"schedules": schema.ListNestedAttribute{
 				Required:   true,
 				CustomType: customfield.NewNestedObjectListType[WorkersCronTriggerSchedulesModel](ctx),
@@ -53,7 +43,6 @@
 						},
 					},
 				},
->>>>>>> 56423436
 			},
 		},
 	}
