--- conflicted
+++ resolved
@@ -29,12 +29,6 @@
 				PlanModifiers: []planmodifier.String{stringplanmodifier.UseStateForUnknown(), stringplanmodifier.RequiresReplace()},
 			},
 			"scope": schema.StringAttribute{
-<<<<<<< HEAD
-				Description: "The scope of the URL normalization.\nAvailable values: \"none\", \"incoming\", \"both\".",
-				Required:    true,
-				Validators: []validator.String{
-					stringvalidator.OneOfCaseInsensitive("none", "incoming", "both"),
-=======
 				Description: "The scope of the URL normalization.\nAvailable values: \"incoming\", \"both\", \"none\".",
 				Required:    true,
 				Validators: []validator.String{
@@ -43,7 +37,6 @@
 						"both",
 						"none",
 					),
->>>>>>> 916a3097
 				},
 			},
 			"type": schema.StringAttribute{
