--- conflicted
+++ resolved
@@ -1,17 +1,16 @@
 # Cloudflare Terraform Provider
 
-## Minimum requirements
+## Requirements
 
-- Terraform 1.2 or newer. We recommend running the [latest version](https://developer.hashicorp.com/terraform/downloads?product_intent=terraform) for optimal compatibility with the Cloudflare provider. Terraform versions older than 1.2 have known issues with newer features and internals.
+Terraform 1.2 or newer. We recommend running the [latest version](https://developer.hashicorp.com/terraform/downloads?product_intent=terraform) for optimal compatibility with the Cloudflare provider. Terraform versions older than 1.2 have known issues with newer features and internals.
 
 ## Documentation
 
 Full, comprehensive documentation is available on the [Terraform Registry](https://registry.terraform.io/providers/cloudflare/cloudflare/latest/docs). [API documentation](https://api.cloudflare.com) and [Developer documentation](https://developers.cloudflare.com) is also available
 for non-Terraform or service specific information.
 
-## Migrating to Terraform from using the Dashboard
+## Usage
 
-<<<<<<< HEAD
 ```
 terraform {
   required_providers {
@@ -27,24 +26,9 @@
 
 And initialize your project by running `terraform init`.
 
-## Requirements
+## Migrating to Terraform from using the Dashboard
 
-This library requires Terraform CLI 1.0 or later. You can [install it for your system](https://developer.hashicorp.com/terraform/install)
-on Hashicorp's website.
-
-## Semantic versioning
-
-This package generally follows [SemVer](https://semver.org/spec/v2.0.0.html) conventions, though certain backwards-incompatible changes may be released as minor versions:
-
-1. Changes to library internals which are technically public but not intended or documented for external use. _(Please open a GitHub issue to let us know if you are relying on such internals.)_
-2. Changes that we do not expect to impact the vast majority of users in practice.
-
-We take backwards-compatibility seriously and work hard to ensure you can rely on a smooth upgrade experience.
-
-We are keen for your feedback; please open an [issue](https://www.github.com/cloudflare/terraform-provider-cloudflare/issues) with questions, bugs, or suggestions.
-=======
 Do you have an existing Cloudflare account (or many!) that you'd like to transition
 to be managed via Terraform? Check out [cf-terraforming](https://github.com/cloudflare/cf-terraforming)
 which is a tool Cloudflare has built to help dump the existing resources and
-import them into Terraform.
->>>>>>> 94a9d0de
+import them into Terraform.