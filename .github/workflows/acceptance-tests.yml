--- conflicted
+++ resolved
@@ -7,63 +7,7 @@
   push:
     branches:
       - "release-please**"
-
 env:
-  CLOUDFLARE_ACCOUNT_ID: f037e56e89293a057740de681ac9abbe
-  CLOUDFLARE_ALT_DOMAIN: terraform2.cfapi.net
-  CLOUDFLARE_ALT_ZONE_ID: b72110c08e3382597095c29ba7e661ea
-  CLOUDFLARE_DOMAIN: terraform.cfapi.net
-  CLOUDFLARE_EMAIL: terraform-acceptance-test@cfapi.net
-  CLOUDFLARE_ZONE_ID: 0da42c8d2132a9ddaf714f9e7c920711
-  CLOUDFLARE_MUTUAL_TLS_CERTIFICATE: "-----BEGIN CERTIFICATE-----\\nMIIF+DCCA+CgAwIBAgIUWc0b+WiKSZob8wl2g/ujewoKCvgwDQYJKoZIhvcNAQEN\\nBQAwgZMxCzAJBgNVBAYTAlVTMQwwCgYDVQQIEwNOL0ExDDAKBgNVBAcTA04vQTEl\\nMCMGA1UEChMcVGVycmFmb3JtIEFjY2VwdGFuY2UgVGVzdGluZzEMMAoGA1UECxMD\\nTi9BMTMwMQYDVQQDEypUZXJyYWZvcm0gQWNjZXB0YW5jZSBUZXN0aW5nIENBIDE2\\nMTgyODU5MjYwHhcNMjEwNDEzMDM0ODAwWhcNMjYwNDEyMDM0ODAwWjCBkzELMAkG\\nA1UEBhMCVVMxDDAKBgNVBAgTA04vQTEMMAoGA1UEBxMDTi9BMSUwIwYDVQQKExxU\\nZXJyYWZvcm0gQWNjZXB0YW5jZSBUZXN0aW5nMQwwCgYDVQQLEwNOL0ExMzAxBgNV\\nBAMTKlRlcnJhZm9ybSBBY2NlcHRhbmNlIFRlc3RpbmcgQ0EgMTYxODI4NTkyNjCC\\nAiIwDQYJKoZIhvcNAQEBBQADggIPADCCAgoCggIBANBzwmNB8g3eVp8Sn30z0U21\\niEh/uwa+WLPEGj/F90mWg2EnW+yFvI9O8OETJAgmAQs39Z4ivt488uwLNVplshnW\\nU5J7BqNk9MlBeUZwj6omuS1CZMST/YNSzmIHV5LtyJBcFaEZ2TAi4Ql9f+M9Y5HD\\ncxofze5n5tfYzgB3/1lFLk7Vr5eVsqeH5QGOdKZAlsIHfTPS6TFDXP/zTInqCUz0\\njfuNkRy9Mqg55JREHVGMufHcT7oTNZiLU+4B/2EfYXJ9YD6JwntKnwB2IC+iOfW7\\nGc6QtAREPIlsH3yjmO0rPORrT/oAnnWZcAkkklR5XDnY7QwK5JQ3amN1aByXaPtS\\nmbIJNMDxE84AeTREAqR8PmsPK5drRHr3qpWk9nUOVGUaeXwPV+M2t3Xe1WSAQwpv\\nJup6PyE8O6KZGwbOiYme5KaKhxMB/ObzhajhTH9RQX7+RMwBzlL+/XTFDnd2B3Ep\\nyndNFUHN7fAAapNGjPUXzez01G52N9asE8312JRmLaOqGQ2sWMzr8UgRPw7ZYL4v\\nsdlqE2fxXddijGM3TEane6CiM3UdO1VcRAjvNFQjY5WQBUdAkj5+V790cxUQZiMR\\nwfmh4hePo7bqXt9RjAS7OeFGBz//H5tQf9wFj3yJTsvKS5bIwP86quR969FFU8nW\\na0zNkQLwWygqlhW/VlhxAgMBAAGjQjBAMA4GA1UdDwEB/wQEAwIBBjAPBgNVHRMB\\nAf8EBTADAQH/MB0GA1UdDgQWBBT6PStM4ZTFmvpp6lASxuxOkNYZXzANBgkqhkiG\\n9w0BAQ0FAAOCAgEACIs9YskrLq3huQXsPDQhHBu8/SLQTAtkj5vtYf1uSq6MXx1k\\nj6nDzvixnLam/4HhrsJQyI3FjXnk5yNwaAVA1hQoVw0G2on4qk215fsIRJUKjlzK\\npUfW49TFWZ+DPlhBJ/dmHSZsxG940p4xWmNjo2aJ2CraCgP2ns+FfPxXqtpthf1y\\nVW5SxKhR9VYNLczXEz8fKvDTLictYYwQ/xFZjxPHpOdV8+DoL18brNKHN8Hs/Nk1\\nkzhKrDk8fReEX+jmpG7n/q973nJ31KIBxk85owv/BFgnWpC7HPY+waIH0xNr2iZA\\nOu1orlBiBYAqG8zDBq3AGVlxg8yUOc5bik9OhCIwYyT2RFmd6z4O36uIM3LEzJ64\\nJj8TTjOP/ktqu+GZrUrnIjfu7mlGvc4u22P8ILJ2AZe5ITp/uhMRJbGbJGEMCCH3\\nkAKIEDATrevGdmgWUpdj8RNBS7+BK98eN+vcDqtY4Sudri2TwTkMbAscraacqrSJ\\n4rJfjSywVr4oWXyd2P83Hl398X3x04E0Rc15+wrGvaCSN5i1gzc30fTlz1X8dJQ3\\nccaHajJlRVZfuCrFBk6m5YRL7AoG4iFfoOuDZZJpjr9nXEzEONhRR5QAG83yMedS\\nd8//SuQhuJQTxJW7UzkWaao+32gW/RvuQun0XtCNoow/kMVMOeSjKL9xioM=\\n-----END CERTIFICATE-----"
-  CLOUDFLARE_API_KEY: ${{ secrets.CLOUDFLARE_API_KEY }}
-  # CLOUDFLARE_API_TOKEN: ${{ secrets.CLOUDFLARE_API_TOKEN }}
-  # CLOUDFLARE_API_USER_SERVICE_KEY: ${{ secrets.CLOUDFLARE_API_USER_SERVICE_KEY }}
-  CLOUDFLARE_LOGPUSH_OWNERSHIP_TOKEN: ${{ secrets.CLOUDFLARE_LOGPUSH_OWNERSHIP_TOKEN }}
-  CLOUDFLARE_WORKSPACE_ONE_CLIENT_ID: d0ed71f01c884e8b94ec4e4d6639f609
-  CLOUDFLARE_WORKSPACE_ONE_CLIENT_SECRET: ${{ secrets.CLOUDFLARE_WORKSPACE_ONE_CLIENT_SECRET }}
-  CLOUDFLARE_WORKSPACE_ONE_API_URL: ${{ secrets.CLOUDFLARE_WORKSPACE_ONE_API_URL }}
-  CLOUDFLARE_WORKSPACE_ONE_AUTH_URL: ${{ secrets.CLOUDFLARE_WORKSPACE_ONE_AUTH_URL }}
-  CLOUDFLARE_PAGES_OWNER: jacobbednarz
-  CLOUDFLARE_PAGES_REPO: pages-example
-  CLOUDFLARE_R2_ACCESS_KEY_ID: ${{ secrets.CLOUDFLARE_R2_ACCESS_KEY_ID }}
-  CLOUDFLARE_R2_ACCESS_KEY_SECRET: ${{ secrets.CLOUDFLARE_R2_ACCESS_KEY_SECRET }}
-  CLOUDFLARE_HYPERDRIVE_DATABASE_NAME: neondb
-  CLOUDFLARE_HYPERDRIVE_DATABASE_PORT: 5432
-  CLOUDFLARE_HYPERDRIVE_DATABASE_USER: neondb_owner
-  CLOUDFLARE_HYPERDRIVE_DATABASE_PASSWORD: ${{ secrets.CLOUDFLARE_HYPERDRIVE_DATABASE_PASSWORD }}
-  CLOUDFLARE_HYPERDRIVE_DATABASE_HOSTNAME: ${{ secrets.CLOUDFLARE_HYPERDRIVE_DATABASE_HOSTNAME }}
-
-jobs:  
-  
-  magic-acceptance: 
-    name: Magic acceptance tests
-    runs-on: ${{ github.repository == 'stainless-sdks/cloudflare-terraform' && 'depot-ubuntu-24.04' || 'lx64' }} 
-    steps: 
-      - uses: actions/checkout@v4
-      - name: Setup go
-        uses: actions/setup-go@v5
-        with:
-          go-version-file: ./go.mod
-      - name: Bootstrap
-        run: ./scripts/bootstrap
-      - name: Magic acceptance tests
-        id: magic_acc_tests
-        # tests need to be run one-by-one to avoid account lock contention
-        run: go test -parallel=1 -p=1 -count=1 {magic_wan_ipsec_tunnel,magic_wan_gre_tunnel,magic_wan_static_route} -run "^TestAcc"
-        env:
-          TF_ACC: 1
-        # continue-on-error: true
-  acceptance-tests:
-    name: Acceptance Tests
-<<<<<<< HEAD
-    runs-on: ${{ github.repository == 'stainless-sdks/cloudflare-terraform' && 'depot-ubuntu-24.04' || 'lx64' }} 
-    strategy: 
-      matrix:
-         test: [account,account_api_token_permission_groups,account_dns_settings,account_dns_settings_internal_view,account_permission_group,account_role,account_subscription,account_token,address_map,api_shield,api_shield_discovery_operation,api_shield_schema,api_token,api_token_permission_groups,argo_smart_routing,argo_tiered_caching,authenticated_origin_pulls,authenticated_origin_pulls_certificate,authenticated_origin_pulls_settings,botnet_feed_config_asn,byo_ip_prefix,calls_sfu_app,calls_turn_app,certificate_pack,cloud_connector_rules,cloudforce_one_request,cloudforce_one_request_asset,cloudforce_one_request_message,cloudforce_one_request_priority,content_scanning_expression,custom_pages,custom_ssl,dcv_delegation,dns_record,dns_settings_internal_view,dns_zone_transfers_acl,dns_zone_transfers_peer,dns_zone_transfers_tsig,email_routing_address,email_routing_catch_all,email_routing_dns,email_routing_rule,email_security_block_sender,email_security_impersonation_registry,email_security_trusted_domains,image,image_variant,ip_ranges,leaked_credential_check,leaked_credential_check_rule,list,list_item,logpull_retention,logpush_dataset_field,logpush_dataset_job,logpush_job,logpush_ownership_challenge,magic_network_monitoring_configuration,magic_network_monitoring_rule,magic_transit_connector,magic_transit_site,magic_transit_site_acl,magic_transit_site_lan,magic_transit_site_wan,observatory_scheduled_test,origin_ca_certificate,page_rule,page_shield_connections,page_shield_cookies,page_shield_policy,page_shield_scripts,pages_domain,pages_project,queue,queue_consumer,r2_bucket,r2_bucket_cors,r2_bucket_event_notification,r2_bucket_lifecycle,r2_bucket_lock,r2_bucket_sippy,r2_custom_domain,r2_managed_domain,regional_hostname,regional_tiered_cache,registrar_domain,resource_group,ruleset,snippet_rules,snippets,stream,stream_audio_track,stream_caption_language,stream_download,stream_key,stream_live_input,stream_watermark,stream_webhook,tiered_cache,turnstile_widget,url_normalization_settings,user,waiting_room_settings,workers_cron_trigger,workers_custom_domain,workers_deployment,workers_for_platforms_dispatch_namespace,workers_kv_namespace,workers_route,workers_script,workers_script_subdomain,zero_trust_access_application,zero_trust_access_custom_page,zero_trust_access_group,zero_trust_access_identity_provider,zero_trust_access_infrastructure_target,zero_trust_access_key_configuration,zero_trust_access_mtls_certificate,zero_trust_access_mtls_hostname_settings,zero_trust_access_policy,zero_trust_access_service_token,zero_trust_access_short_lived_certificate,zero_trust_access_tag,zero_trust_device_custom_profile,zero_trust_device_default_profile,zero_trust_device_default_profile_certificates,zero_trust_device_managed_networks,zero_trust_dlp_custom_profile,zero_trust_dlp_dataset,zero_trust_dlp_entry,zero_trust_dlp_predefined_profile,zero_trust_gateway_app_types,zero_trust_gateway_categories,zero_trust_gateway_certificate,zero_trust_gateway_logging,zero_trust_gateway_proxy_endpoint,zero_trust_list,zero_trust_risk_behavior,zero_trust_risk_scoring_integration,zero_trust_tunnel_cloudflared,zero_trust_tunnel_cloudflared_route,zero_trust_tunnel_cloudflared_token,zero_trust_tunnel_warp_connector_token,zone,zone_cache_reserve,zone_cache_variants,zone_dns_settings,zone_hold,zone_lockdown,zone_setting,zone_subscription]
-=======
-    runs-on: ${{ github.repository == 'stainless-sdks/cloudflare-terraform' && 'depot-ubuntu-24.04' || 'lx64' }}
-    env:
       CLOUDFLARE_ACCOUNT_ID: f037e56e89293a057740de681ac9abbe
       CLOUDFLARE_ALT_DOMAIN: terraform2.cfapi.net
       CLOUDFLARE_ALT_ZONE_ID: b72110c08e3382597095c29ba7e661ea
@@ -88,26 +32,180 @@
       CLOUDFLARE_HYPERDRIVE_DATABASE_USER: neondb_owner
       CLOUDFLARE_HYPERDRIVE_DATABASE_PASSWORD: ${{ secrets.CLOUDFLARE_HYPERDRIVE_DATABASE_PASSWORD }}
       CLOUDFLARE_HYPERDRIVE_DATABASE_HOSTNAME: ${{ secrets.CLOUDFLARE_HYPERDRIVE_DATABASE_HOSTNAME }}
->>>>>>> 057b6a79
+jobs:  
+  magic-acceptance: 
+    name: Magic acceptance tests
+    runs-on: ${{ github.repository == 'stainless-sdks/cloudflare-terraform' && 'depot-ubuntu-24.04' || 'lx64' }} 
+    steps: 
+      - uses: actions/checkout@v4
+      - name: Setup go
+        uses: actions/setup-go@v5
+        with:
+          go-version-file: ./go.mod
+      - name: Bootstrap
+        run: ./scripts/bootstrap
+      - name: Run Magic Acceptance Tests
+        id: magic_acceptance_tests
+        run: ./scripts/run-ci-tests magic acceptance
+        env:
+          TF_ACC: 1
+        continue-on-error: true
+      - name: Run Magic Migration Tests
+        id: magic_migration_tests
+        run: ./scripts/run-ci-tests magic migration
+        env:
+          TF_ACC: 1
+        continue-on-error: true
+  orgs-acceptance: 
+    name: Magic acceptance tests
+    runs-on: ${{ github.repository == 'stainless-sdks/cloudflare-terraform' && 'depot-ubuntu-24.04' || 'lx64' }} 
+    steps: 
+      - uses: actions/checkout@v4
+      - name: Setup go
+        uses: actions/setup-go@v5
+        with:
+          go-version-file: ./go.mod
+      - name: Bootstrap
+        run: ./scripts/bootstrap
+      ######## Organization Tests ########
+      # These tests require a specific user with organization permissions
+      - name: Run Organization Acceptance Tests
+        id: organization_acceptance_tests
+        run: ./scripts/run-ci-tests organization acceptance
+        env:
+          TF_ACC: 1
+          # Override credentials for organization tests
+          CLOUDFLARE_EMAIL: orgs-terraform-user@cfapi.net
+          CLOUDFLARE_API_KEY: ${{ secrets.CLOUDFLARE_ORG_API_KEY }}
+          CLOUDFLARE_ORGANIZATION_ID: 48684ccf40084424e26b7c0ab79e09dc
+        continue-on-error: true
+  acceptance-tests:
+    name: Acceptance Tests
+    runs-on: ${{ github.repository == 'stainless-sdks/cloudflare-terraform' && 'depot-ubuntu-24.04' || 'lx64' }} 
+    strategy: 
+      matrix:
+         test: 
+            - "account"
+            - "account_api_token_permission_groups"
+            - "account_dns_settings"
+            - "account_dns_settings_internal_view"
+            - "account_member"
+            - "account_permission_group"
+            - "account_role"
+            - "account_subscription"
+            - "account_token"
+            - "address_map"
+            - "api_shield"
+            - "api_token"
+            - "argo_smart_routing"
+            - "argo_tiered_caching"
+            - "authenticated_origin_pulls"
+            - "authenticated_origin_pulls_certificate"
+            - "bot_management"
+            - "byo_ip_prefix"
+            - "certificate_pack"
+            - "cloud_connector_rules"
+            - "custom_hostname"
+            - "custom_pages"
+            - "custom_ssl"
+            - "dns_record"
+            - "dns_settings_internal_view"
+            - "dns_zone_transfers_acl"
+            - "dns_zone_transfers_tsig"
+            - "email_routing_catch_all"
+            - "email_routing_dns"
+            - "email_routing_rule"
+            - "email_security_impersonation_registry"
+            - "email_security_trusted_domains"
+            - "healthcheck"
+            - "ip_ranges"
+            - "list parallel=1"
+            - "list_item parallel=1"
+            - "load_balancer"
+            - "load_balancer_monitor"
+            - "load_balancer_pool"
+            - "logpull_retention"
+            - "logpush_job"
+            - "logpush_ownership_challenge"
+            - "magic_wan_ipsec_tunnel parallel=1"
+            - "magic_wan_gre_tunnel parallel=1 depends_on=magic_wan_ipsec_tunnel"
+            - "magic_wan_static_route parallel=1 depends_on=magic_wan_gre_tunnel"
+            - "magic_transit_connector parallel=1 depends_on=magic_wan_static_route"
+            - "managed_transforms parallel=1"
+            - "notification_policy_webhooks"
+            - "observatory_scheduled_test"
+            - "organization"
+            - "organization_profile depends_on=organization"
+            - "origin_ca_certificate"
+            - "page_rule parallel=1"
+            - "pages_domain"
+            - "pages_project"
+            - "queue"
+            - "r2_bucket"
+            - "regional_hostname"
+            - "regional_tiered_cache"
+            - "ruleset"
+            - "snippet"
+            - "snippet_rules depends_on=snippet"
+            - "snippets depends_on=snippet_rules"
+            - "spectrum_application"
+            - "tiered_cache"
+            - "turnstile_widget"
+            - "url_normalization_settings"
+            - "waiting_room_settings"
+            - "worker"
+            - "worker_version"
+            - "workers_cron_trigger"
+            - "workers_custom_domain"
+            - "workers_for_platforms_dispatch_namespace"
+            - "workers_kv"
+            - "workers_kv_namespace"
+            - "workers_route"
+            - "workers_script"
+            - "zero_trust_access_application"
+            - "zero_trust_access_custom_page"
+            - "zero_trust_access_group"
+            - "zero_trust_access_identity_provider"
+            - "zero_trust_access_key_configuration"
+            - "zero_trust_access_mtls_certificate parallel=1"
+            - "zero_trust_access_mtls_hostname_settings parallel=1 depends_on=zero_trust_access_mtls_certificate"
+            - "zero_trust_access_policy"
+            - "zero_trust_access_service_token"
+            - "zero_trust_access_short_lived_certificate depends_on=zero_trust_access_mtls_hostname_settings"
+            - "zero_trust_access_tag"
+            - "zero_trust_device_custom_profile"
+            - "zero_trust_device_custom_profile_local_domain_fallback"
+            - "zero_trust_device_default_profile_certificates"
+            - "zero_trust_device_managed_networks"
+            - "zero_trust_device_posture_rule"
+            - "zero_trust_dlp_custom_profile"
+            - "zero_trust_dlp_entry"
+            - "zero_trust_gateway_proxy_endpoint"
+            - "zero_trust_gateway_policy"
+            - "zero_trust_gateway_settings"
+            - "zero_trust_list"
+            - "zero_trust_organization"
+            - "zero_trust_tunnel_cloudflared"
+            - "zero_trust_tunnel_cloudflared_config"
+            - "zero_trust_tunnel_cloudflared_route"
+            - "zero_trust_tunnel_cloudflared_token"
+            - "zero_trust_tunnel_cloudflared_virtual_network"
+            - "zone"
+            - "zone_cache_reserve"
+            - "zone_cache_variants"
+            - "zone_dnssec"
+            - "zone_hold"
+            - "zone_lockdown"
+            - "zone_setting"
+            - "zone_subscription"
     steps:
       - uses: actions/checkout@v4
-
-      - name: Setup go
-        uses: actions/setup-go@v5
-        with:
-          go-version-file: ./go.mod
-
-      - name: Setup node
-        uses: actions/setup-node@v4
-        with:
-          node-version: 24
-
-      - name: Install grit
-        run: npm install -g @getgrit/cli
-
+      - name: Setup go
+        uses: actions/setup-go@v5
+        with:
+          go-version-file: ./go.mod
       - name: Bootstrap
         run: ./scripts/bootstrap
-<<<<<<< HEAD
       # when all resources support sweepers, re-enable.
       #
       # - name: Pre-Sweeper
@@ -118,63 +216,38 @@
         run: go test -run "^TestAcc" -count 1 ./internal/services/${{ matrix.test }}
         env:
           TF_ACC: 1
+  migration-tests: 
+    name: Migration Tests
+    runs-on: ${{ github.repository == 'stainless-sdks/cloudflare-terraform' && 'depot-ubuntu-24.04' || 'lx64' }} 
+    steps:
+      - uses: actions/checkout@v4
+
+      - name: Setup go
+        uses: actions/setup-go@v5
+        with:
+          go-version-file: ./go.mod
+
+      - name: Setup node
+        uses: actions/setup-node@v4
+        with:
+          node-version: 24
+
+      - name: Install grit
+        run: npm install -g @getgrit/cli
+
+      - name: Bootstrap
+        run: ./scripts/bootstrap 
+
+      - name: Run Default Migration Tests
+        id: default_migration_tests
+        run: ./scripts/run-ci-tests default migration
+        env:
+          TF_ACC: 1
+
+
 
     # when all resources support sweepers, re-enable.
     #
     # - name: Post-Sweeper
     #  if: ${{ always() }}
-    #  run: go test ... -v -sweep="1" -timeout 60m
-=======
-
-      ######## Magic Tests ########
-      - name: Run Magic Acceptance Tests
-        id: magic_acceptance_tests
-        run: ./scripts/run-ci-tests magic acceptance
-        env:
-          TF_ACC: 1
-        continue-on-error: true
-
-      - name: Run Magic Migration Tests
-        id: magic_migration_tests
-        run: ./scripts/run-ci-tests magic migration
-        env:
-          TF_ACC: 1
-        continue-on-error: true
-
-      ######## Organization Tests ########
-      # These tests require a specific user with organization permissions
-      - name: Run Organization Acceptance Tests
-        id: organization_acceptance_tests
-        run: ./scripts/run-ci-tests organization acceptance
-        env:
-          TF_ACC: 1
-          # Override credentials for organization tests
-          CLOUDFLARE_EMAIL: orgs-terraform-user@cfapi.net
-          CLOUDFLARE_API_KEY: ${{ secrets.CLOUDFLARE_ORG_API_KEY }}
-          CLOUDFLARE_ORGANIZATION_ID: 48684ccf40084424e26b7c0ab79e09dc
-        continue-on-error: true
-
-      ######## Everything Else ########
-      - name: Run Default Acceptance Tests
-        id: default_acceptance_tests
-        run: ./scripts/run-ci-tests default acceptance
-        env:
-          TF_ACC: 1
-        continue-on-error: true
-
-      - name: Run Default Migration Tests
-        id: default_migration_tests
-        run: ./scripts/run-ci-tests default migration
-        env:
-          TF_ACC: 1
-        continue-on-error: true
-
-      - name: Check Test Status
-        if: ${{
-          steps.magic_acceptance_tests.outcome == 'failure' ||
-          steps.magic_migration_tests.outcome == 'failure' ||
-          steps.default_acceptance_tests.outcome == 'failure' ||
-          steps.default_migration_tests.outcome == 'failure' ||
-          steps.organization_acceptance_tests.outcome == 'failure'}}
-        run: exit 1
->>>>>>> 057b6a79
+    #  run: go test ./internal/services/... -v -sweep="1" -timeout 60m