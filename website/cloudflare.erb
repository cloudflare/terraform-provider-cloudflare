<% wrap_layout :inner do %>
  <% content_for :sidebar do %>
    <div class="docs-sidebar hidden-print affix-top" role="complementary">
      <ul class="nav docs-sidenav">
        <li<%= sidebar_current("docs-home") %>>
          <a href="/docs/providers/index.html">All Providers</a>
        </li>

        <li<%= sidebar_current("docs-cloudflare-index") %>>
          <a href="/docs/providers/cloudflare/index.html">Cloudflare Provider</a>
        </li>

        <li<%= sidebar_current("docs-cloudflare-datasource") %>>
          <a href="#">Data Sources</a>
          <ul class="nav nav-visible">
            <li<%= sidebar_current("docs-cloudflare-datasource-ip_ranges") %>>
              <a href="/docs/providers/cloudflare/d/ip_ranges.html">cloudflare_ip_ranges</a>
            </li>
          </ul>
        </li>

        <li<%= sidebar_current("docs-cloudflare-resource") %>>
          <a href="#">Resources</a>
          <ul class="nav nav-visible">
            <li<%= sidebar_current("docs-cloudflare-resource-access-rule") %>>
              <a href="/docs/providers/cloudflare/r/access_rule.html">cloudflare_access_rule</a>
            </li>
            <li<%= sidebar_current("docs-cloudflare-resource-load-balancer") %>>
              <a href="/docs/providers/cloudflare/r/load_balancer.html">cloudflare_load_balancer</a>
            </li>
            <li<%= sidebar_current("docs-cloudflare-resource-load-balancer-monitor") %>>
              <a href="/docs/providers/cloudflare/r/load_balancer_monitor.html">cloudflare_load_balancer_monitor</a>
            </li>
            <li<%= sidebar_current("docs-cloudflare-resource-load-balancer-pool") %>>
              <a href="/docs/providers/cloudflare/r/load_balancer_pool.html">cloudflare_load_balancer_pool</a>
            </li>
            <li<%= sidebar_current("docs-cloudflare-resource-page-rule") %>>
                <a href="/docs/providers/cloudflare/r/page_rule.html">cloudflare_page_rule</a>
            </li>
            <li<%= sidebar_current("docs-cloudflare-rate-limit") %>>
              <a href="/docs/providers/cloudflare/r/rate_limit.html">cloudflare_rate_limit</a>
            </li>
            <li<%= sidebar_current("docs-cloudflare-resource-record") %>>
              <a href="/docs/providers/cloudflare/r/record.html">cloudflare_record</a>
            </li>
            <li<%= sidebar_current("docs-cloudflare-resource-worker-route") %>>
              <a href="/docs/providers/cloudflare/r/worker_route.html">cloudflare_worker_route</a>
            </li>
            <li<%= sidebar_current("docs-cloudflare-resource-worker-script") %>>
              <a href="/docs/providers/cloudflare/r/worker_script.html">cloudflare_worker_script</a>
            </li>
            <li<%= sidebar_current("docs-cloudflare-resource-zone-lockdown") %>>
              <a href="/docs/providers/cloudflare/r/zone_lockdown.html">cloudflare_zone_lockdown</a>
            </li>
<<<<<<< HEAD
=======
            <li<%= sidebar_current("docs-cloudflare-resource-zone-lockdown") %>>
              <a href="/docs/providers/cloudflare/r/zone_lockdown.html">cloudflare_zone_lockdown</a>
            </li>
>>>>>>> 45b395b3
            <li<%= sidebar_current("docs-cloudflare-resource-zone-settings-override") %>>
              <a href="/docs/providers/cloudflare/r/zone_settings_override.html">cloudflare_zone_settings_override</a>
            </li>
          </ul>
        </li>
      </ul>
    </div>
  <% end %>

  <%= yield %>
  <% end %><|MERGE_RESOLUTION|>--- conflicted
+++ resolved
@@ -52,12 +52,9 @@
             <li<%= sidebar_current("docs-cloudflare-resource-zone-lockdown") %>>
               <a href="/docs/providers/cloudflare/r/zone_lockdown.html">cloudflare_zone_lockdown</a>
             </li>
-<<<<<<< HEAD
-=======
             <li<%= sidebar_current("docs-cloudflare-resource-zone-lockdown") %>>
               <a href="/docs/providers/cloudflare/r/zone_lockdown.html">cloudflare_zone_lockdown</a>
             </li>
->>>>>>> 45b395b3
             <li<%= sidebar_current("docs-cloudflare-resource-zone-settings-override") %>>
               <a href="/docs/providers/cloudflare/r/zone_settings_override.html">cloudflare_zone_settings_override</a>
             </li>
