<% wrap_layout :inner do %>
  <% content_for :sidebar do %>
    <div class="docs-sidebar hidden-print affix-top" role="complementary">
      <ul class="nav docs-sidenav">
        <li<%= sidebar_current("docs-home") %>>
          <a href="/docs/providers/index.html">All Providers</a>
        </li>

        <li<%= sidebar_current("docs-cloudflare-index") %>>
          <a href="/docs/providers/cloudflare/index.html">Cloudflare Provider</a>
        </li>

        <li<%= sidebar_current("docs-cloudflare-datasource") %>>
          <a href="#">Data Sources</a>
          <ul class="nav nav-visible">
            <li<%= sidebar_current("docs-cloudflare-datasource-ip_ranges") %>>
              <a href="/docs/providers/cloudflare/d/ip_ranges.html">cloudflare_ip_ranges</a>
            </li>
          </ul>
        </li>

        <li<%= sidebar_current("docs-cloudflare-resource") %>>
          <a href="#">Resources</a>
          <ul class="nav nav-visible">
<<<<<<< HEAD
            <li<%= sidebar_current("docs-cloudflare-resource-load-balancer") %>>
              <a href="/docs/providers/cloudflare/r/load_balancer.html">cloudflare_load_balancer</a>
            </li>
            <li<%= sidebar_current("docs-cloudflare-resource-load-balancer-pool") %>>
              <a href="/docs/providers/cloudflare/r/load_balancer_pool.html">cloudflare_load_balancer_pool</a>
=======
            <li<%= sidebar_current("docs-cloudflare-resource-page-rule") %>>
                <a href="/docs/providers/cloudflare/r/page_rule.html">cloudflare_page_rule</a>
            </li>
            <li<%= sidebar_current("docs-cloudflare-rate-limit") %>>
              <a href="/docs/providers/cloudflare/r/rate_limit.html">cloudflare_rate_limit</a>
>>>>>>> 827a9208
            </li>
            <li<%= sidebar_current("docs-cloudflare-resource-record") %>>
              <a href="/docs/providers/cloudflare/r/record.html">cloudflare_record</a>
            </li>
          </ul>
        </li>
      </ul>
    </div>
  <% end %>

  <%= yield %>
  <% end %><|MERGE_RESOLUTION|>--- conflicted
+++ resolved
@@ -22,19 +22,17 @@
         <li<%= sidebar_current("docs-cloudflare-resource") %>>
           <a href="#">Resources</a>
           <ul class="nav nav-visible">
-<<<<<<< HEAD
             <li<%= sidebar_current("docs-cloudflare-resource-load-balancer") %>>
               <a href="/docs/providers/cloudflare/r/load_balancer.html">cloudflare_load_balancer</a>
             </li>
             <li<%= sidebar_current("docs-cloudflare-resource-load-balancer-pool") %>>
               <a href="/docs/providers/cloudflare/r/load_balancer_pool.html">cloudflare_load_balancer_pool</a>
-=======
+            </li>
             <li<%= sidebar_current("docs-cloudflare-resource-page-rule") %>>
                 <a href="/docs/providers/cloudflare/r/page_rule.html">cloudflare_page_rule</a>
             </li>
             <li<%= sidebar_current("docs-cloudflare-rate-limit") %>>
               <a href="/docs/providers/cloudflare/r/rate_limit.html">cloudflare_rate_limit</a>
->>>>>>> 827a9208
             </li>
             <li<%= sidebar_current("docs-cloudflare-resource-record") %>>
               <a href="/docs/providers/cloudflare/r/record.html">cloudflare_record</a>
