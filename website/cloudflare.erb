--- conflicted
+++ resolved
@@ -25,13 +25,11 @@
             <li<%= sidebar_current("docs-cloudflare-datasource-ip_ranges") %>>
               <a href="/docs/providers/cloudflare/d/ip_ranges.html">cloudflare_ip_ranges</a>
             </li>
-<<<<<<< HEAD
+            <li<%= sidebar_current("docs-cloudflare-datasource-waf-groups") %>>
+                <a href="/docs/providers/cloudflare/d/waf_groups.html">cloudflare_waf_groups</a>
+            </li>
             <li<%= sidebar_current("docs-cloudflare-datasource-waf-packages") %>>
                 <a href="/docs/providers/cloudflare/d/waf_packages.html">cloudflare_waf_packages</a>
-=======
-            <li<%= sidebar_current("docs-cloudflare-datasource-waf-groups") %>>
-                <a href="/docs/providers/cloudflare/d/waf_groups.html">cloudflare_waf_groups</a>
->>>>>>> 8aeb9487
             </li>
             <li<%= sidebar_current("docs-cloudflare-datasource-zones") %>>
                 <a href="/docs/providers/cloudflare/d/zones.html">cloudflare_zones</a>
