---
layout: "cloudflare"
page_title: "Cloudflare: cloudflare_zone"
sidebar_current: "docs-cloudflare-resource-zone"
description: |-
  Provides a Cloudflare resource to create and modify a zone.
---

# cloudflare_zone

Provides a Cloudflare Zone resource. Zone is the basic resource for working with Cloudflare and is roughly equivalent to a domain name that the user purchases.

## Example Usage

```hcl
resource "cloudflare_zone" "example" {
    zone = "example.com"
}
```

## Argument Reference

The following arguments are supported:

* `zone` - (Required) The DNS zone name which will be added.
* `paused` - (Optional) Boolean of whether this zone is paused (traffic bypasses Cloudflare). Default: false.
* `jump_start` - (Optional) Boolean of whether to scan for DNS records on creation. Ignored after zone is created. Default: false.
* `plan` - (Optional) The name of the commercial plan to apply to the zone, can be updated once the one is created; one of `free`, `pro`, `business`, `enterprise`.
* `type` - A full zone implies that DNS is hosted with Cloudflare. A partial zone is typically a partner-hosted zone or a CNAME setup. Valid values: `full`, `partial`. Default is `full`.

## Attributes Reference

The following attributes are exported:

* `id` - The zone ID.
* `plan` - The name of the commercial plan to apply to the zone.
* `vanity_name_servers` - List of Vanity Nameservers (if set).
* `meta.wildcard_proxiable` - Indicates whether wildcard DNS records can receive Cloudflare security and performance features.
* `meta.phishing_detected` - Indicates if URLs on the zone have been identified as hosting phishing content.
* `status` - Status of the zone. Valid values: `active`, `pending`, `initializing`, `moved`, `deleted`, `deactivated`.
* `name_servers` - Cloudflare-assigned name servers. This is only populated for zones that use Cloudflare DNS.
<<<<<<< HEAD
* `verification_key` - Contains the TXT record value to validate domain ownership. This is only populated for zones of type `partial`.
=======
* `verification_key` - Contains the TXT record value to validate domain ownership. This is only populated for zones of type `partial`. 
>>>>>>> 3f892621

## Import

Zone resource can be imported using a zone ID, e.g.

```
$ terraform import cloudflare_zone.example d41d8cd98f00b204e9800998ecf8427e
```

where:

* `d41d8cd98f00b204e9800998ecf8427e` - zone ID, as returned from [API](https://api.cloudflare.com/#zone-list-zones)<|MERGE_RESOLUTION|>--- conflicted
+++ resolved
@@ -39,11 +39,7 @@
 * `meta.phishing_detected` - Indicates if URLs on the zone have been identified as hosting phishing content.
 * `status` - Status of the zone. Valid values: `active`, `pending`, `initializing`, `moved`, `deleted`, `deactivated`.
 * `name_servers` - Cloudflare-assigned name servers. This is only populated for zones that use Cloudflare DNS.
-<<<<<<< HEAD
-* `verification_key` - Contains the TXT record value to validate domain ownership. This is only populated for zones of type `partial`.
-=======
 * `verification_key` - Contains the TXT record value to validate domain ownership. This is only populated for zones of type `partial`. 
->>>>>>> 3f892621
 
 ## Import
 
