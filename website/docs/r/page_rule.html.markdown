--- conflicted
+++ resolved
@@ -15,11 +15,7 @@
 ```hcl
 # Add a page rule to the domain
 resource "cloudflare_page_rule" "foobar" {
-<<<<<<< HEAD
-  zone_id = "${var.cloudflare_zone_id}"
-=======
-  zone_id = var.cloudflare_zone
->>>>>>> 8d107413
+  zone_id = var.cloudflare_zone_id
   target = "sub.${var.cloudflare_zone}/page"
   priority = 1
 
