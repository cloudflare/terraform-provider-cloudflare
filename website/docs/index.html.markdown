--- conflicted
+++ resolved
@@ -56,18 +56,9 @@
   This can also be specified with the `CLOUDFLARE_MAX_BACKOFF` shell environment variable.
 * `api_client_logging` - (Optional) Whether to print logs from the API client (using the default log library logger). Default: false.
   This can also be specified with the `CLOUDFLARE_API_CLIENT_LOGGING` shell environment variable.
-<<<<<<< HEAD
-* `org_id` - (Optional) Configure API client with this organisation ID, so calls use the organization API rather than the (default) user API.
-  This is required for other users in your organization to have access to the resources you manage.
-  This can also be specified with the `CLOUDFLARE_ORG_ID` shell environment variable.
-* `use_org_from_zone` - (Optional) Takes a zone name value. This is used to lookup the organization ID that owns this zone,
-  which will be used to configure the API client. If `org_id` is also specified, this field will be ignored.
-  This can also be specified with the `CLOUDFLARE_ORG_ZONE` shell environment variable.
-=======
 * `account_id` - (Optional) Configure API client with this account ID, so calls use the account API rather than the (default) user API.
   This is required for other users in your account to have access to the resources you manage.
   This can also be specified with the `CLOUDFLARE_ACCOUNT_ID` shell environment variable.
 * `use_account_from_zone` - (Optional) Takes a zone name value. This is used to lookup the account ID that owns this zone,
   which will be used to configure the API client. If `account_id` is also specified, this field will be ignored.
-  This can also be specified with the `CLOUDFLARE_FROM_ACCOUNT_ZONE` shell environment variable.
->>>>>>> 4029bb83
+  This can also be specified with the `CLOUDFLARE_FROM_ACCOUNT_ZONE` shell environment variable.