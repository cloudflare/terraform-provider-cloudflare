--- conflicted
+++ resolved
@@ -6,12 +6,6 @@
 	"os"
 	"regexp"
 	"testing"
-<<<<<<< HEAD
-=======
-
-	"github.com/pkg/errors"
-
->>>>>>> 4ef3abf1
 	"time"
 
 	"github.com/cloudflare/cloudflare-go"
@@ -259,12 +253,10 @@
     session_percent = 12
     session_policy = "hash"
   }
-<<<<<<< HEAD
+
   latitude = 12.3
   longitude = 55
-=======
-
->>>>>>> 4ef3abf1
+
   check_regions = ["WEU"]
   description = "tfacc-fully-specified"
   enabled = false
