--- conflicted
+++ resolved
@@ -42,12 +42,8 @@
 	zoneID := d.Get("zone_id").(string)
 	hostname := d.Get("hostname").(string)
 	aopCert := d.Get("authenticated_origin_pulls_certificate").(string)
-<<<<<<< HEAD
 
-=======
-	log.Printf("[DEBUG] zone ID: %s", zoneID)
 	var checksum string
->>>>>>> aeba4f9b
 	switch isEnabled, ok := d.GetOk("enabled"); ok {
 	case hostname != "" && aopCert != "":
 		// Per Hostname AOP
@@ -61,7 +57,7 @@
 			return fmt.Errorf("error creating Per-Hostname Authenticated Origin Pulls resource on zone %q: %s", zoneID, err)
 		}
 		checksum = stringChecksum(fmt.Sprintf("PerHostnameAOP/%s/%s/%s", zoneID, hostname, aopCert))
-		
+
 	case aopCert != "":
 		// Per Zone AOP
 		_, err := client.SetPerZoneAuthenticatedOriginPullsStatus(zoneID, isEnabled.(bool))
@@ -79,7 +75,7 @@
 		checksum = stringChecksum(fmt.Sprintf("GlobalAOP/%s/", zoneID))
 	}
 
-  d.SetId(resourceChecksum)
+	d.SetId(checksum)
 	return resourceCloudflareAuthenticatedOriginPullsRead(d, meta)
 }
 
