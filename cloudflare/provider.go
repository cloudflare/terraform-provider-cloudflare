--- conflicted
+++ resolved
@@ -142,11 +142,8 @@
 			"cloudflare_custom_pages":                           resourceCloudflareCustomPages(),
 			"cloudflare_custom_ssl":                             resourceCloudflareCustomSsl(),
 			"cloudflare_device_posture_rule":                    resourceCloudflareDevicePostureRule(),
-<<<<<<< HEAD
+      "cloudflare_device_posture_integration":             resourceCloudflareDevicePostureIntegration(),
 			"cloudflare_fallback_domain":                        resourceCloudflareFallbackDomain(),
-=======
-			"cloudflare_device_posture_integration":             resourceCloudflareDevicePostureIntegration(),
->>>>>>> fd4645ee
 			"cloudflare_filter":                                 resourceCloudflareFilter(),
 			"cloudflare_firewall_rule":                          resourceCloudflareFirewallRule(),
 			"cloudflare_healthcheck":                            resourceCloudflareHealthcheck(),
