--- conflicted
+++ resolved
@@ -83,15 +83,10 @@
 		},
 
 		DataSourcesMap: map[string]*schema.Resource{
-<<<<<<< HEAD
 			"cloudflare_ip_ranges":    dataSourceCloudflareIPRanges(),
+			"cloudflare_waf_groups":   dataSourceCloudflareWAFGroups(),
+			"cloudflare_waf_packages": dataSourceCloudflareWAFPackages(),
 			"cloudflare_zones":        dataSourceCloudflareZones(),
-			"cloudflare_waf_packages": dataSourceCloudflareWAFPackages(),
-=======
-			"cloudflare_ip_ranges":  dataSourceCloudflareIPRanges(),
-			"cloudflare_zones":      dataSourceCloudflareZones(),
-			"cloudflare_waf_groups": dataSourceCloudflareWAFGroups(),
->>>>>>> 8aeb9487
 		},
 
 		ResourcesMap: map[string]*schema.Resource{
