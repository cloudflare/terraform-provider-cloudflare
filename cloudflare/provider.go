--- conflicted
+++ resolved
@@ -29,14 +29,10 @@
 		},
 
 		ResourcesMap: map[string]*schema.Resource{
-<<<<<<< HEAD
+			"cloudflare_load_balancer_monitor": resourceCloudFlareLoadBalancerMonitor(),
+			"cloudflare_page_rule":             resourceCloudFlarePageRule(),
 			"cloudflare_record":                resourceCloudFlareRecord(),
-			"cloudflare_load_balancer_monitor": resourceCloudFlareLoadBalancerMonitor(),
-=======
-			"cloudflare_page_rule":  resourceCloudFlarePageRule(),
-			"cloudflare_record":     resourceCloudFlareRecord(),
-			"cloudflare_rate_limit": resourceCloudFlareRateLimit(),
->>>>>>> 827a9208
+			"cloudflare_rate_limit":            resourceCloudFlareRateLimit(),
 		},
 
 		ConfigureFunc: providerConfigure,
