package cloudflare

import (
	"github.com/hashicorp/terraform/helper/schema"
	"github.com/hashicorp/terraform/terraform"
)

// Provider returns a terraform.ResourceProvider.
func Provider() terraform.ResourceProvider {
	return &schema.Provider{
		Schema: map[string]*schema.Schema{
			"email": &schema.Schema{
				Type:        schema.TypeString,
				Required:    true,
				DefaultFunc: schema.EnvDefaultFunc("CLOUDFLARE_EMAIL", nil),
				Description: "A registered CloudFlare email address.",
			},

			"token": &schema.Schema{
				Type:        schema.TypeString,
				Required:    true,
				DefaultFunc: schema.EnvDefaultFunc("CLOUDFLARE_TOKEN", nil),
				Description: "The token key for API operations.",
			},
		},

		DataSourcesMap: map[string]*schema.Resource{
			"cloudflare_ip_ranges": dataSourceCloudflareIPRanges(),
		},

		ResourcesMap: map[string]*schema.Resource{
<<<<<<< HEAD
			"cloudflare_record":                 resourceCloudFlareRecord(),
			"cloudflare_zone_settings_override": resourceCloudFlareZoneSettingsOverride(),
=======
			"cloudflare_page_rule":  resourceCloudFlarePageRule(),
			"cloudflare_record":     resourceCloudFlareRecord(),
			"cloudflare_rate_limit": resourceCloudFlareRateLimit(),
>>>>>>> 827a9208
		},

		ConfigureFunc: providerConfigure,
	}
}

func providerConfigure(d *schema.ResourceData) (interface{}, error) {
	config := Config{
		Email: d.Get("email").(string),
		Token: d.Get("token").(string),
	}

	return config.Client()
}<|MERGE_RESOLUTION|>--- conflicted
+++ resolved
@@ -29,14 +29,10 @@
 		},
 
 		ResourcesMap: map[string]*schema.Resource{
-<<<<<<< HEAD
+			"cloudflare_page_rule":              resourceCloudFlarePageRule(),
 			"cloudflare_record":                 resourceCloudFlareRecord(),
+			"cloudflare_rate_limit":             resourceCloudFlareRateLimit(),
 			"cloudflare_zone_settings_override": resourceCloudFlareZoneSettingsOverride(),
-=======
-			"cloudflare_page_rule":  resourceCloudFlarePageRule(),
-			"cloudflare_record":     resourceCloudFlareRecord(),
-			"cloudflare_rate_limit": resourceCloudFlareRateLimit(),
->>>>>>> 827a9208
 		},
 
 		ConfigureFunc: providerConfigure,
