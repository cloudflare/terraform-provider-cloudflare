--- conflicted
+++ resolved
@@ -50,24 +50,23 @@
 	})
 }
 
-<<<<<<< HEAD
-func TestAccCloudFlareLoadBalancer_SessionAffinity(t *testing.T) {
-	t.Parallel()
-	var loadBalancer cloudflare.LoadBalancer
-	zone := os.Getenv("CLOUDFLARE_DOMAIN")
-	rnd := acctest.RandString(10)
-	name := "cloudflare_load_balancer." + rnd
-
-	resource.Test(t, resource.TestCase{
-		PreCheck:     func() { testAccPreCheck(t) },
-		Providers:    testAccProviders,
-		CheckDestroy: testAccCheckCloudFlareLoadBalancerDestroy,
-		Steps: []resource.TestStep{
-			{
-				Config: testAccCheckCloudFlareLoadBalancerConfigSessionAffinity(zone, rnd),
-				Check: resource.ComposeTestCheckFunc(
-					testAccCheckCloudFlareLoadBalancerExists(name, &loadBalancer),
-					testAccCheckCloudFlareLoadBalancerIDIsValid(name, zone),
+func TestAccCloudflareLoadBalancer_SessionAffinity(t *testing.T) {
+	t.Parallel()
+	var loadBalancer cloudflare.LoadBalancer
+	zone := os.Getenv("CLOUDFLARE_DOMAIN")
+	rnd := acctest.RandString(10)
+	name := "cloudflare_load_balancer." + rnd
+
+	resource.Test(t, resource.TestCase{
+		PreCheck:     func() { testAccPreCheck(t) },
+		Providers:    testAccProviders,
+		CheckDestroy: testAccCheckCloudflareLoadBalancerDestroy,
+		Steps: []resource.TestStep{
+			{
+				Config: testAccCheckCloudflareLoadBalancerConfigSessionAffinity(zone, rnd),
+				Check: resource.ComposeTestCheckFunc(
+					testAccCheckCloudflareLoadBalancerExists(name, &loadBalancer),
+					testAccCheckCloudflareLoadBalancerIDIsValid(name, zone),
 					// explicitly verify that our session_affinity has been set
 					resource.TestCheckResourceAttr(name, "session_affinity", "cookie"),
 					// dont check that other specified values are set, this will be evident by lack
@@ -80,10 +79,7 @@
 	})
 }
 
-func TestAccCloudFlareLoadBalancer_GeoBalanced(t *testing.T) {
-=======
 func TestAccCloudflareLoadBalancer_GeoBalanced(t *testing.T) {
->>>>>>> 5487d093
 	t.Parallel()
 	var loadBalancer cloudflare.LoadBalancer
 	zone := os.Getenv("CLOUDFLARE_DOMAIN")
@@ -333,9 +329,8 @@
 }`, zone, id)
 }
 
-<<<<<<< HEAD
-func testAccCheckCloudFlareLoadBalancerConfigSessionAffinity(zone, id string) string {
-	return testAccCheckCloudFlareLoadBalancerPoolConfigBasic(id) + fmt.Sprintf(`
+func testAccCheckCloudflareLoadBalancerConfigSessionAffinity(zone, id string) string {
+	return testAccCheckCloudflareLoadBalancerPoolConfigBasic(id) + fmt.Sprintf(`
 resource "cloudflare_load_balancer" "%[2]s" {
   zone = "%[1]s"
   name = "tf-testacc-lb-session-affinity-%[2]s"
@@ -345,12 +340,8 @@
 }`, zone, id)
 }
 
-func testAccCheckCloudFlareLoadBalancerConfigGeoBalanced(zone, id string) string {
-	return testAccCheckCloudFlareLoadBalancerPoolConfigBasic(id) + fmt.Sprintf(`
-=======
 func testAccCheckCloudflareLoadBalancerConfigGeoBalanced(zone, id string) string {
 	return testAccCheckCloudflareLoadBalancerPoolConfigBasic(id) + fmt.Sprintf(`
->>>>>>> 5487d093
 resource "cloudflare_load_balancer" "%[2]s" {
   zone = "%[1]s"
   name = "tf-testacc-lb-%[2]s"
