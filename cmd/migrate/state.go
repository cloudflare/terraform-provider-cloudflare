package main

import (
	"fmt"
	"os"

	"github.com/tidwall/gjson"
	"github.com/tidwall/pretty"
	"github.com/tidwall/sjson"
)

// transformStateFile reads a terraform state file, transforms it, and writes it back
func transformStateFile(filename string) error {
	// Read the state file
	data, err := os.ReadFile(filename)
	if err != nil {
		return fmt.Errorf("failed to read state file: %w", err)
	}

	// Transform the state
	transformed, err := transformStateJSON(data)
	if err != nil {
		return fmt.Errorf("failed to transform state: %w", err)
	}

	// Write the transformed state back
	err = os.WriteFile(filename, transformed, 0644)
	if err != nil {
		return fmt.Errorf("failed to write state file: %w", err)
	}

	return nil
}

// transformStateJSON transforms the state JSON using gjson/sjson
func transformStateJSON(data []byte) ([]byte, error) {
	jsonStr := string(data)
	result := jsonStr

	// Process each resource
	resources := gjson.Get(jsonStr, "resources")
	if !resources.Exists() {
		return data, nil
	}

	resources.ForEach(func(ridx, resource gjson.Result) bool {
		resourceType := resource.Get("type").String()
		resourcePath := fmt.Sprintf("resources.%d", ridx.Int())

		// Handle zone_settings_override -> zone_setting transformation
		if resourceType == "cloudflare_zone_settings_override" {
			result = transformZoneSettingsStateJSON(result, resourcePath)
			return true // Continue to next resource
		}

		// Handle resource type renames
		if resourceType == "cloudflare_record" {
			// Rename cloudflare_record to cloudflare_dns_record
			result, _ = sjson.Set(result, resourcePath+".type", "cloudflare_dns_record")
			resourceType = "cloudflare_dns_record"
		}

		if resourceType == "cloudflare_access_policy" {
			// Rename cloudflare_access_policy to cloudflare_zero_trust_access_policy
			result, _ = sjson.Set(result, resourcePath+".type", "cloudflare_zero_trust_access_policy")
			resourceType = "cloudflare_zero_trust_access_policy"
		}

		if resourceType == "cloudflare_access_group" {
			// Rename cloudflare_access_group to cloudflare_zero_trust_access_group
			result, _ = sjson.Set(result, resourcePath+".type", "cloudflare_zero_trust_access_group")
			resourceType = "cloudflare_zero_trust_access_group"
		}

		if resourceType == "cloudflare_access_mutual_tls_hostname_settings" {
			// Rename to cloudflare_zero_trust_access_mtls_hostname_settings
			result, _ = sjson.Set(result, resourcePath+".type", "cloudflare_zero_trust_access_mtls_hostname_settings")
			resourceType = "cloudflare_zero_trust_access_mtls_hostname_settings"
		}

		if resourceType == "cloudflare_access_identity_provider" {
			// Rename cloudflare_access_identity_provider to cloudflare_zero_trust_access_identity_provider
			result, _ = sjson.Set(result, resourcePath+".type", "cloudflare_zero_trust_access_identity_provider")
			resourceType = "cloudflare_zero_trust_access_identity_provider"
		}

		if resourceType == "cloudflare_access_mutual_tls_certificate" {
			// Rename to cloudflare_zero_trust_access_mtls_certificate
			result, _ = sjson.Set(result, resourcePath+".type", "cloudflare_zero_trust_access_mtls_certificate")
			resourceType = "cloudflare_zero_trust_access_mtls_certificate"
		}

		if resourceType == "cloudflare_access_application" {
			// Rename cloudflare_access_application to cloudflare_zero_trust_access_application
			result, _ = sjson.Set(result, resourcePath+".type", "cloudflare_zero_trust_access_application")
			resourceType = "cloudflare_zero_trust_access_application"
		}

		if resourceType == "cloudflare_worker_script" {
			// Rename cloudflare_worker_script to cloudflare_workers_script
			result, _ = sjson.Set(result, resourcePath+".type", "cloudflare_workers_script")
			resourceType = "cloudflare_workers_script"
		}

		if resourceType == "cloudflare_worker_route" {
			// Rename cloudflare_worker_route to cloudflare_workers_route
			result, _ = sjson.Set(result, resourcePath+".type", "cloudflare_workers_route")
			resourceType = "cloudflare_workers_route"
		}

		// Process each instance
		instances := resource.Get("instances")
		instances.ForEach(func(iidx, instance gjson.Result) bool {
			path := fmt.Sprintf("resources.%d.instances.%d", ridx.Int(), iidx.Int())

			switch resourceType {
			case "cloudflare_load_balancer_pool":
				result = transformLoadBalancerPoolStateJSON(result, path)
				// Remove identity_schema_version at instance level
				result, _ = sjson.Delete(result, path+".identity_schema_version")

			case "cloudflare_load_balancer":
				result = transformLoadBalancerStateJSON(result, path)

			case "cloudflare_tiered_cache":
				result = transformTieredCacheStateJSON(result, path, resourcePath)

			case "cloudflare_zero_trust_access_identity_provider", "cloudflare_access_identity_provider":
				result = transformZeroTrustAccessIdentityProviderStateJSON(result, path)

			case "cloudflare_zero_trust_access_policy":
				result = transformZeroTrustAccessPolicyStateJSON(result, path)

			case "cloudflare_zone":
				result = transformZoneInstanceStateJSON(result, path)

			case "cloudflare_managed_transforms":
				result = transformManagedTransformsStateJSON(result, path)

			case "cloudflare_argo":
				// cloudflare_argo needs special handling as it may split into multiple resources
				result = transformArgoStateJSON(result, path, resourcePath)

			case "cloudflare_dns_record":
				result = transformDNSRecordStateJSON(result, path, instance)

			case "cloudflare_zero_trust_access_mtls_hostname_settings", "cloudflare_access_mutual_tls_hostname_settings":
				result = transformZeroTrustAccessMTLSHostnameSettingsStateJSON(result, path)

			case "cloudflare_zero_trust_access_application", "cloudflare_access_application":
				result = transformZeroTrustAccessApplicationStateJSON(result, path)

			case "cloudflare_zero_trust_access_group", "cloudflare_access_group":
				result = transformZeroTrustAccessGroupStateJSON(result, path)

			case "cloudflare_snippet":
				result = transformSnippetStateJSON(result, path)

			case "cloudflare_snippet_rules":
				result = transformSnippetRulesStateJSON(result, path)

			case "cloudflare_custom_pages":
				result = transformCustomPagesStateJSON(result, path)

			case "cloudflare_spectrum_application":
				result = transformSpectrumApplicationStateJSON(result, path)

			case "cloudflare_workers_route", "cloudflare_worker_route":
				result = transformWorkersRouteStateJSON(result, path)

			case "cloudflare_workers_script", "cloudflare_worker_script":
				result = transformWorkersScriptStateJSON(result, path)

			case "cloudflare_workers_cron_trigger", "cloudflare_worker_cron_trigger":
				result = transformWorkersCronTriggerStateJSON(result, path)

			case "cloudflare_workers_custom_domain", "cloudflare_worker_domain":
				result = transformWorkersDomainStateJSON(result, path)

			case "cloudflare_workers_secret", "cloudflare_worker_secret":
				result = transformWorkersSecretStateJSON(result, path)
			}

			return true
		})

		return true
	})

	// Perform cross-resource state migration for workers_secret -> workers_script bindings
	// This must happen after all individual resource state transformations
	result = migrateWorkersSecretsInState(result)

	// Pretty format with proper indentation
	return pretty.PrettyOptions([]byte(result), &pretty.Options{
		Indent:   "  ",
		SortKeys: false,
	}), nil
}

<<<<<<< HEAD
// transformSnippetStateJSON handles v4 to v5 state migration for cloudflare_snippet
// This function replicates the logic from the StateUpgrader in migrations.go
func transformSnippetStateJSON(json string, instancePath string) string {
	attrPath := instancePath + ".attributes"
	result := json

	// Set schema_version to 0 to trigger state upgrade in v5 provider
	// The StateUpgrader will handle final processing but we do most transformation here
	result, _ = sjson.Set(result, instancePath+".schema_version", 0)

	// Handle name transformation (v4: name, v5: snippet_name)
	snippetName := gjson.Get(json, attrPath+".snippet_name")
	if snippetName.Exists() {
		// Already in v5 format, keep as-is
		result, _ = sjson.Set(result, attrPath+".snippet_name", snippetName.Value())
	} else if name := gjson.Get(json, attrPath+".name"); name.Exists() {
		// v4 format - rename to snippet_name
		result, _ = sjson.Set(result, attrPath+".snippet_name", name.Value())
		result, _ = sjson.Delete(result, attrPath+".name")
	}

	// Handle metadata transformation
	metadata := gjson.Get(json, attrPath+".metadata")
	if metadata.Exists() && metadata.IsObject() {
		// v5 format - metadata is already an object, keep as-is
		// The StateUpgrader will handle this properly
	} else if mainModule := gjson.Get(json, attrPath+".main_module"); mainModule.Exists() {
		// v4 format - main_module is top-level, move to metadata
		metadataObj := map[string]interface{}{
			"main_module": mainModule.String(),
		}
		result, _ = sjson.Set(result, attrPath+".metadata", metadataObj)
		result, _ = sjson.Delete(result, attrPath+".main_module")
	}

	// Handle files transformation
	// First check if files exist as an array in the original JSON
	files := gjson.Get(json, attrPath+".files")

	if files.Exists() && files.IsArray() {
		// Already in v5 array format (from previous migration or native v5)
		// Keep as-is, the StateUpgrader will handle final processing
		result, _ = sjson.Set(result, attrPath+".files", files.Value())
	} else {
		// Check for v4 indexed format (files.#, files.0.name, files.0.content, etc.)
		// Look in the original json, not result, since we haven't transformed it yet
		// Note: # is a special character in gjson, so we need to escape it
		filesCount := gjson.Get(json, attrPath+`.files\.#`)

		if filesCount.Exists() {
			count := filesCount.Int()
			if count > 0 {
				// v4 stores files as indexed attributes
				var filesList []map[string]interface{}

				for i := int64(0); i < count; i++ {
					fileMap := make(map[string]interface{})

					// Get name from files.X.name (from original json)
					// Need to escape dots in the path for gjson
					nameKey := fmt.Sprintf(`%s.files\.%d\.name`, attrPath, i)
					if nameVal := gjson.Get(json, nameKey); nameVal.Exists() {
						fileMap["name"] = nameVal.String()
					} else {
						fileMap["name"] = ""
					}

					// Get content from files.X.content (from original json)
					// Need to escape dots in the path for gjson
					contentKey := fmt.Sprintf(`%s.files\.%d\.content`, attrPath, i)
					if contentVal := gjson.Get(json, contentKey); contentVal.Exists() {
						fileMap["content"] = contentVal.String()
					} else {
						fileMap["content"] = ""
					}

					filesList = append(filesList, fileMap)
				}

				// Now set files as an actual array
				result, _ = sjson.Set(result, attrPath+".files", filesList)

				// Clean up the indexed format by removing all the individual keys
				// This ensures we don't have both array and indexed formats
				// Since sjson.Delete doesn't handle keys with dots well, we need to
				// parse and rewrite the entire attributes object
				result = cleanupIndexedFileKeys(result, attrPath, count)
			} else {
				// files.# exists but is 0, set empty array
				result, _ = sjson.Set(result, attrPath+".files", []interface{}{})
				// Use the cleanup function to remove the indexed keys
				result = cleanupIndexedFileKeys(result, attrPath, 0)
			}
		} else {
			// No files found in any format, set empty array to match v5 schema
			result, _ = sjson.Set(result, attrPath+".files", []interface{}{})
		}
	}

	// Handle computed timestamps (these may or may not exist in v4)
	// The StateUpgrader expects these as strings or missing
	createdOn := gjson.Get(json, attrPath+".created_on")
	if createdOn.Exists() && createdOn.String() != "" {
		// Keep existing timestamp
		result, _ = sjson.Set(result, attrPath+".created_on", createdOn.String())
	}

	modifiedOn := gjson.Get(json, attrPath+".modified_on")
	if modifiedOn.Exists() && modifiedOn.String() != "" {
		// Keep existing timestamp
		result, _ = sjson.Set(result, attrPath+".modified_on", modifiedOn.String())
	}

	// Remove the implicit "id" field if it exists (v4 had this, v5 doesn't)
	if id := gjson.Get(json, attrPath+".id"); id.Exists() {
		result, _ = sjson.Delete(result, attrPath+".id")
	}

	return result
}

// transformSnippetRulesStateJSON handles v4 to v5 state migration for cloudflare_snippet_rules
func transformSnippetRulesStateJSON(json string, instancePath string) string {
	attrPath := instancePath + ".attributes"
	result := json

	// Set schema_version to 0 (v5 doesn't have explicit version, but we set to 0 for consistency)
	result, _ = sjson.Set(result, instancePath+".schema_version", 0)

	// Handle rules transformation from blocks to list attribute
	// In v4, rules are stored as indexed attributes like blocks
	// Check for rules.# to determine if rules exist
	rulesCount := gjson.Get(json, attrPath+`.rules\.#`)

	if rulesCount.Exists() {
		count := rulesCount.Int()
		if count > 0 {
			// v4 stores rules as indexed attributes
			var rulesList []map[string]interface{}

			for i := int64(0); i < count; i++ {
				ruleMap := make(map[string]interface{})

				// Get enabled field (handle default change from true to false)
				enabledKey := fmt.Sprintf(`%s.rules\.%d\.enabled`, attrPath, i)
				if enabledVal := gjson.Get(json, enabledKey); enabledVal.Exists() {
					// Explicit value, keep as-is
					ruleMap["enabled"] = enabledVal.Bool()
				} else {
					// In v4, missing enabled defaults to true
					// We need to make this explicit for v5 where it defaults to false
					ruleMap["enabled"] = true
				}

				// Get expression field
				expressionKey := fmt.Sprintf(`%s.rules\.%d\.expression`, attrPath, i)
				if expressionVal := gjson.Get(json, expressionKey); expressionVal.Exists() {
					ruleMap["expression"] = expressionVal.String()
				}

				// Get snippet_name field
				snippetNameKey := fmt.Sprintf(`%s.rules\.%d\.snippet_name`, attrPath, i)
				if snippetNameVal := gjson.Get(json, snippetNameKey); snippetNameVal.Exists() {
					ruleMap["snippet_name"] = snippetNameVal.String()
				}

				// Get description field
				descriptionKey := fmt.Sprintf(`%s.rules\.%d\.description`, attrPath, i)
				if descriptionVal := gjson.Get(json, descriptionKey); descriptionVal.Exists() {
					ruleMap["description"] = descriptionVal.String()
				} else {
					// v5 defaults to empty string for missing description
					ruleMap["description"] = ""
				}

				// Note: id and last_updated are computed fields that will be set by the provider

				rulesList = append(rulesList, ruleMap)
			}

			// Set rules as an actual array
			result, _ = sjson.Set(result, attrPath+".rules", rulesList)

			// Clean up the indexed format
			result = cleanupIndexedRulesKeys(result, attrPath, count)
		} else {
			// rules.# exists but is 0, set empty array
			result, _ = sjson.Set(result, attrPath+".rules", []interface{}{})
			// Clean up the indexed keys
			result = cleanupIndexedRulesKeys(result, attrPath, 0)
		}
	} else {
		// Check if rules already exists as an array (v5 format or already migrated)
		rules := gjson.Get(json, attrPath+".rules")
		if rules.Exists() && rules.IsArray() {
			// Already in v5 format, ensure enabled defaults are handled
			var rulesList []map[string]interface{}
			rules.ForEach(func(_, rule gjson.Result) bool {
				ruleMap := make(map[string]interface{})

				// Copy all fields
				rule.ForEach(func(key, value gjson.Result) bool {
					ruleMap[key.String()] = value.Value()
					return true
				})

				// Ensure enabled field has explicit value
				if _, hasEnabled := ruleMap["enabled"]; !hasEnabled {
					// In v4, missing enabled defaults to true
					ruleMap["enabled"] = true
				}

				// Ensure description has value
				if _, hasDescription := ruleMap["description"]; !hasDescription {
					ruleMap["description"] = ""
				}

				rulesList = append(rulesList, ruleMap)
				return true
			})

			if len(rulesList) > 0 {
				result, _ = sjson.Set(result, attrPath+".rules", rulesList)
			}
		}
	}

	return result
}

// cleanupIndexedRulesKeys removes the indexed rules attributes from the state
func cleanupIndexedRulesKeys(json string, attrPath string, ruleCount int64) string {
	// Get the entire attributes object
	attrs := gjson.Get(json, attrPath)
	if !attrs.Exists() || !attrs.IsObject() {
		return json
	}

	// Convert to a map for manipulation
	attrsMap := make(map[string]interface{})
	attrs.ForEach(func(key, value gjson.Result) bool {
		keyStr := key.String()

		// Skip indexed rules keys
		if keyStr == "rules.#" || keyStr == "rules.%" {
			return true // skip
		}

		// Skip individual rule fields
		for i := int64(0); i < ruleCount; i++ {
			if keyStr == fmt.Sprintf("rules.%d.enabled", i) ||
				keyStr == fmt.Sprintf("rules.%d.expression", i) ||
				keyStr == fmt.Sprintf("rules.%d.snippet_name", i) ||
				keyStr == fmt.Sprintf("rules.%d.description", i) ||
				keyStr == fmt.Sprintf("rules.%d", i) {
				return true // skip
			}
		}

		// Keep everything else
		attrsMap[keyStr] = value.Value()
		return true
	})

	// Set the cleaned attributes back
	result, _ := sjson.Set(json, attrPath, attrsMap)
	return result
}

// cleanupIndexedFileKeys removes the indexed file attributes from the state
// This is needed because sjson.Delete doesn't handle keys with dots properly
func cleanupIndexedFileKeys(json string, attrPath string, fileCount int64) string {
	// Get the entire attributes object
	attrs := gjson.Get(json, attrPath)
	if !attrs.Exists() || !attrs.IsObject() {
		return json
	}

	// Convert to a map for manipulation
	attrsMap := make(map[string]interface{})
	attrs.ForEach(func(key, value gjson.Result) bool {
		keyStr := key.String()

		// Skip indexed file keys
		if keyStr == "files.#" || keyStr == "files.%" {
			return true // skip
		}

		// Skip individual file fields (files.0.name, files.0.content, etc.)
		for i := int64(0); i < fileCount; i++ {
			if keyStr == fmt.Sprintf("files.%d.name", i) ||
				keyStr == fmt.Sprintf("files.%d.content", i) ||
				keyStr == fmt.Sprintf("files.%d", i) {
				return true // skip
			}
		}

		// Keep everything else
		attrsMap[keyStr] = value.Value()
		return true
	})

	// Set the cleaned attributes back
	result, _ := sjson.Set(json, attrPath, attrsMap)
	return result
=======
// transformSpectrumApplicationStateJSON handles v4 to v5 state migration for cloudflare_spectrum_application
func transformSpectrumApplicationStateJSON(json string, instancePath string) string {
	attrPath := instancePath + ".attributes"

	// 1. Transform dns from array to object (v4: dns=[{...}], v5: dns={...})
	dns := gjson.Get(json, attrPath+".dns")
	if dns.IsArray() {
		if len(dns.Array()) == 0 {
			json, _ = sjson.Delete(json, attrPath+".dns")
		} else {
			// Take first item from array and make it the object
			json, _ = sjson.Set(json, attrPath+".dns", dns.Array()[0].Value())
		}
	}

	// 2. Transform edge_ips from array to object (v4: edge_ips=[{...}], v5: edge_ips={...})
	edgeIps := gjson.Get(json, attrPath+".edge_ips")
	if edgeIps.IsArray() {
		if len(edgeIps.Array()) == 0 {
			json, _ = sjson.Delete(json, attrPath+".edge_ips")
		} else {
			// Take first item from array and make it the object
			json, _ = sjson.Set(json, attrPath+".edge_ips", edgeIps.Array()[0].Value())
		}
	}

	// 3. Transform origin_dns from array to object (v4: origin_dns=[{...}], v5: origin_dns={...})
	originDns := gjson.Get(json, attrPath+".origin_dns")
	if originDns.IsArray() {
		if len(originDns.Array()) == 0 {
			json, _ = sjson.Delete(json, attrPath+".origin_dns")
		} else {
			// Take first item from array and make it the object
			json, _ = sjson.Set(json, attrPath+".origin_dns", originDns.Array()[0].Value())
		}
	}

	// 4. Handle origin_port_range conversion (v4: origin_port_range=[{start:X, end:Y}], v5: origin_port="X-Y")
	originPortRange := gjson.Get(json, attrPath+".origin_port_range")
	if originPortRange.IsArray() && len(originPortRange.Array()) > 0 {
		firstRange := originPortRange.Array()[0]
		start := firstRange.Get("start")
		end := firstRange.Get("end")

		if start.Exists() && end.Exists() {
			// Convert to string format: "start-end" and wrap for NormalizedDynamicType
			rangeStr := fmt.Sprintf("%d-%d", start.Int(), end.Int())
			wrappedValue := map[string]interface{}{
				"value": rangeStr,
				"type":  "string",
			}
			json, _ = sjson.Set(json, attrPath+".origin_port", wrappedValue)
		}

		// Remove the origin_port_range attribute
		json, _ = sjson.Delete(json, attrPath+".origin_port_range")
	}

	// 5. Handle origin_port conversion for NormalizedDynamicType
	// V4 stored origin_port as raw values, V5 uses NormalizedDynamicType which requires
	// wrapping in {"value": <val>, "type": <type>} format
	originPort := gjson.Get(json, attrPath+".origin_port")
	if originPort.Exists() {
		// Check if it's already in the NormalizedDynamicType format
		if !originPort.IsObject() || !gjson.Get(json, attrPath+".origin_port.value").Exists() {
			var wrappedValue map[string]interface{}

			switch originPort.Type {
			case gjson.Number:
				// Integer port value - wrap as number type
				wrappedValue = map[string]interface{}{
					"value": originPort.Int(),
					"type":  "number",
				}
			case gjson.String:
				// String port range - wrap as string type
				wrappedValue = map[string]interface{}{
					"value": originPort.String(),
					"type":  "string",
				}
			default:
				// Fallback - wrap as string
				wrappedValue = map[string]interface{}{
					"value": originPort.String(),
					"type":  "string",
				}
			}

			json, _ = sjson.Set(json, attrPath+".origin_port", wrappedValue)
		}
	}

	return json
>>>>>>> 717787a5
}

// transformLoadBalancerPoolStateJSON handles v4 to v5 state migration for cloudflare_load_balancer_pool
func transformLoadBalancerPoolStateJSON(json string, instancePath string) string {
	attrPath := instancePath + ".attributes"

	// 1. Transform load_shedding from array to object
	loadShedding := gjson.Get(json, attrPath+".load_shedding")
	if loadShedding.IsArray() {
		if len(loadShedding.Array()) == 0 {
			json, _ = sjson.Delete(json, attrPath+".load_shedding")
		} else {
			json, _ = sjson.Set(json, attrPath+".load_shedding", loadShedding.Array()[0].Value())
		}
	}

	// 2. Transform origin_steering from array to object
	originSteering := gjson.Get(json, attrPath+".origin_steering")
	if originSteering.IsArray() {
		if len(originSteering.Array()) == 0 {
			json, _ = sjson.Delete(json, attrPath+".origin_steering")
		} else {
			json, _ = sjson.Set(json, attrPath+".origin_steering", originSteering.Array()[0].Value())
		}
	}

	// 3. Transform origins headers from v4 format to v5 format
	origins := gjson.Get(json, attrPath+".origins")
	if origins.IsArray() {
		origins.ForEach(func(idx, origin gjson.Result) bool {
			originPath := fmt.Sprintf("%s.origins.%d", attrPath, idx.Int())
			header := origin.Get("header")

			if header.IsArray() {
				if len(header.Array()) == 0 {
					json, _ = sjson.Delete(json, originPath+".header")
				} else {
					// Transform v4 header format to v5
					firstHeader := header.Array()[0]
					if firstHeader.Get("header").String() == "Host" {
						values := firstHeader.Get("values")
						if values.Exists() {
							json, _ = sjson.Set(json, originPath+".header", map[string]interface{}{
								"host": values.Value(),
							})
						}
					}
				}
			} else if header.IsObject() && !header.Get("host").Exists() {
				// Handle intermediate format from Grit
				if header.Get("header").String() == "Host" {
					values := header.Get("values")
					if values.Exists() {
						json, _ = sjson.Set(json, originPath+".header", map[string]interface{}{
							"host": values.Value(),
						})
					}
				}
			}

			return true
		})
	}

	return json
}

// transformTieredCacheStateJSON handles v4 to v5 state migration for cloudflare_tiered_cache
func transformTieredCacheStateJSON(json string, instancePath string, resourcePath string) string {
	attrPath := instancePath + ".attributes"

	// Get the cache_type value
	cacheType := gjson.Get(json, attrPath+".cache_type")

	if cacheType.Exists() {
		switch cacheType.String() {
		case "generic":
			// Transform to cloudflare_argo_tiered_caching resource
			json, _ = sjson.Set(json, resourcePath+".type", "cloudflare_argo_tiered_caching")
			// Remove cache_type and add value="on"
			json, _ = sjson.Delete(json, attrPath+".cache_type")
			json, _ = sjson.Set(json, attrPath+".value", "on")

		case "smart":
			// Keep as cloudflare_tiered_cache but transform attribute
			json, _ = sjson.Delete(json, attrPath+".cache_type")
			json, _ = sjson.Set(json, attrPath+".value", "on")

		case "off":
			// Keep as cloudflare_tiered_cache but transform attribute
			json, _ = sjson.Delete(json, attrPath+".cache_type")
			json, _ = sjson.Set(json, attrPath+".value", "off")
		}
	}

	return json
}

// transformLoadBalancerStateJSON handles v4 to v5 state migration for cloudflare_load_balancer
func transformLoadBalancerStateJSON(json string, instancePath string) string {
	attrPath := instancePath + ".attributes"

	// Rename fallback_pool_id to fallback_pool
	fallbackPoolID := gjson.Get(json, attrPath+".fallback_pool_id")
	if fallbackPoolID.Exists() {
		json, _ = sjson.Set(json, attrPath+".fallback_pool", fallbackPoolID.Value())
		json, _ = sjson.Delete(json, attrPath+".fallback_pool_id")
	}

	// Rename default_pool_ids to default_pools
	defaultPoolIDs := gjson.Get(json, attrPath+".default_pool_ids")
	if defaultPoolIDs.Exists() {
		json, _ = sjson.Set(json, attrPath+".default_pools", defaultPoolIDs.Value())
		json, _ = sjson.Delete(json, attrPath+".default_pool_ids")
	}

	// Remove empty arrays for single-object attributes
	singleObjectAttrs := []string{
		"adaptive_routing", "location_strategy",
		"random_steering", "session_affinity_attributes",
	}
	for _, attr := range singleObjectAttrs {
		val := gjson.Get(json, attrPath+"."+attr)
		if val.IsArray() && len(val.Array()) == 0 {
			json, _ = sjson.Delete(json, attrPath+"."+attr)
		}
	}

	// Convert empty arrays to empty maps for map attributes
	mapAttrs := []string{"country_pools", "pop_pools", "region_pools"}
	for _, attr := range mapAttrs {
		val := gjson.Get(json, attrPath+"."+attr)
		if val.IsArray() && len(val.Array()) == 0 {
			json, _ = sjson.Set(json, attrPath+"."+attr, map[string]interface{}{})
		}
	}

	return json
}

// Legacy functions to maintain compatibility with existing code that calls these directly
// These just delegate to the JSON-based implementations above

// transformLoadBalancerPoolState is kept for compatibility but delegates to JSON version
func transformLoadBalancerPoolState(attributes map[string]interface{}) {
	// This function is called from tests, so we need to keep it
	// We'll convert the map to JSON, transform it, and convert back
	// This is not efficient but maintains the existing interface

	// For now, keeping the old implementation to not break tests
	// The actual state transformation uses the JSON version above

	// 1. Transform load_shedding from array to object
	if loadShedding, ok := attributes["load_shedding"]; ok {
		if arr, ok := loadShedding.([]interface{}); ok {
			if len(arr) == 0 {
				delete(attributes, "load_shedding")
			} else if len(arr) > 0 {
				if firstElem, ok := arr[0].(map[string]interface{}); ok {
					attributes["load_shedding"] = firstElem
				}
			}
		}
	}

	// 2. Transform origin_steering from array to object
	if originSteering, ok := attributes["origin_steering"]; ok {
		if arr, ok := originSteering.([]interface{}); ok {
			if len(arr) == 0 {
				delete(attributes, "origin_steering")
			} else if len(arr) > 0 {
				if firstElem, ok := arr[0].(map[string]interface{}); ok {
					attributes["origin_steering"] = firstElem
				}
			}
		}
	}

	// 3. Transform origins headers
	if origins, ok := attributes["origins"]; ok {
		if originsArray, ok := origins.([]interface{}); ok {
			for _, origin := range originsArray {
				if originMap, ok := origin.(map[string]interface{}); ok {
					if header, ok := originMap["header"]; ok {
						if headerArray, ok := header.([]interface{}); ok {
							if len(headerArray) == 0 {
								delete(originMap, "header")
							} else if len(headerArray) > 0 {
								if firstHeader, ok := headerArray[0].(map[string]interface{}); ok {
									if headerName, ok := firstHeader["header"].(string); ok && headerName == "Host" {
										if values, ok := firstHeader["values"].([]interface{}); ok {
											originMap["header"] = map[string]interface{}{
												"host": values,
											}
										}
									}
								}
							}
						} else if headerObj, ok := header.(map[string]interface{}); ok {
							if _, hasHost := headerObj["host"]; !hasHost {
								if headerName, ok := headerObj["header"].(string); ok && headerName == "Host" {
									if values, ok := headerObj["values"].([]interface{}); ok {
										originMap["header"] = map[string]interface{}{
											"host": values,
										}
									}
								}
							}
						}
					}
				}
			}
		}
	}
}

// transformLoadBalancerState is kept for compatibility but delegates to JSON version
func transformLoadBalancerState(attributes map[string]interface{}) {
	// This function is called from tests, so we need to keep it
	// For now, keeping the old implementation to not break tests

	// Rename fallback_pool_id to fallback_pool
	if fallbackPoolID, ok := attributes["fallback_pool_id"]; ok {
		attributes["fallback_pool"] = fallbackPoolID
		delete(attributes, "fallback_pool_id")
	}

	// Rename default_pool_ids to default_pools
	if defaultPoolIDs, ok := attributes["default_pool_ids"]; ok {
		attributes["default_pools"] = defaultPoolIDs
		delete(attributes, "default_pool_ids")
	}

	// Remove empty arrays for single-object attributes
	singleObjectAttributes := []string{
		"adaptive_routing",
		"location_strategy",
		"random_steering",
		"session_affinity_attributes",
	}

	for _, attr := range singleObjectAttributes {
		if val, ok := attributes[attr]; ok {
			if arr, ok := val.([]interface{}); ok && len(arr) == 0 {
				delete(attributes, attr)
			}
		}
	}

	// Convert empty arrays to empty maps for map attributes
	mapAttributes := []string{
		"country_pools",
		"pop_pools",
		"region_pools",
	}

	for _, attr := range mapAttributes {
		if val, ok := attributes[attr]; ok {
			if arr, ok := val.([]interface{}); ok && len(arr) == 0 {
				attributes[attr] = make(map[string]interface{})
			}
		}
	}
}

// transformZeroTrustAccessIdentityProviderStateJSON handles v4 to v5 state migration for cloudflare_zero_trust_access_identity_provider
func transformZeroTrustAccessIdentityProviderStateJSON(json string, instancePath string) string {
	attrPath := instancePath + ".attributes"

	// 1. Transform config from array to object (v4: config=[{...}], v5: config={...})
	config := gjson.Get(json, attrPath+".config")
	if config.IsArray() {
		if len(config.Array()) == 0 {
			// Empty array -> empty object
			json, _ = sjson.Set(json, attrPath+".config", map[string]interface{}{})
		} else {
			// Take first item from array and make it the object
			json, _ = sjson.Set(json, attrPath+".config", config.Array()[0].Value())
		}
	}

	// 2. Transform scim_config from array to object (v4: scim_config=[{...}], v5: scim_config={...})
	scimConfig := gjson.Get(json, attrPath+".scim_config")
	if scimConfig.IsArray() {
		if len(scimConfig.Array()) == 0 {
			// Empty array -> delete attribute (it's optional in v5)
			json, _ = sjson.Delete(json, attrPath+".scim_config")
		} else {
			// Take first item from array and make it the object
			json, _ = sjson.Set(json, attrPath+".scim_config", scimConfig.Array()[0].Value())
		}
	}

	// 3. Transform idp_public_cert -> idp_public_certs (string -> list[string])
	// This works on the config object after transformation above
	configObj := gjson.Get(json, attrPath+".config")
	if configObj.Exists() && configObj.IsObject() {
		idpPublicCert := configObj.Get("idp_public_cert")
		if idpPublicCert.Exists() && idpPublicCert.Type == gjson.String {
			// Convert single cert string to list with one item
			certList := []string{idpPublicCert.String()}
			json, _ = sjson.Set(json, attrPath+".config.idp_public_certs", certList)
			// Remove old field
			json, _ = sjson.Delete(json, attrPath+".config.idp_public_cert")
		}
	}

	// 4. Handle field normalization - remove empty/null/false fields from config
	// The v5 provider only includes relevant fields, not all possible fields
	configPath := attrPath + ".config"

	// Remove false boolean values
	boolFields := []string{"sign_request", "conditional_access_enabled", "support_groups", "pkce_enabled"}
	for _, field := range boolFields {
		fieldPath := configPath + "." + field
		value := gjson.Get(json, fieldPath)
		if value.Exists() && value.Type == gjson.False {
			json, _ = sjson.Delete(json, fieldPath)
		}
	}

	// Remove empty strings
	stringFields := []string{"client_secret", "client_id", "apps_domain", "auth_url", "certs_url", "directory_id", "email_claim_name", "okta_account", "onelogin_account", "ping_env_id", "issuer_url", "sso_target_url", "token_url", "email_attribute_name", "centrify_account", "centrify_app_id", "authorization_server_id"}
	for _, field := range stringFields {
		fieldPath := configPath + "." + field
		value := gjson.Get(json, fieldPath)
		if value.Exists() && value.Type == gjson.String && value.String() == "" {
			json, _ = sjson.Delete(json, fieldPath)
		}
	}

	// Remove empty arrays
	arrayFields := []string{"claims", "scopes", "attributes", "header_attributes", "idp_public_certs"}
	for _, field := range arrayFields {
		fieldPath := configPath + "." + field
		value := gjson.Get(json, fieldPath)
		if value.Exists() && value.IsArray() && len(value.Array()) == 0 {
			json, _ = sjson.Delete(json, fieldPath)
		}
	}

	// Remove null values
	nullableFields := []string{"prompt"}
	for _, field := range nullableFields {
		fieldPath := configPath + "." + field
		value := gjson.Get(json, fieldPath)
		if value.Exists() && value.Type == gjson.Null {
			json, _ = sjson.Delete(json, fieldPath)
		}
	}

	// 5. Remove deprecated fields
	json, _ = sjson.Delete(json, attrPath+".config.api_token")
	json, _ = sjson.Delete(json, attrPath+".scim_config.group_member_deprovision")

	return json
}

// transformManagedTransformsStateJSON handles v4 to v5 state migration for cloudflare_managed_transforms
func transformManagedTransformsStateJSON(json string, instancePath string) string {
	attrPath := instancePath + ".attributes"

	// Check if managed_request_headers exists, if not add empty array
	requestHeaders := gjson.Get(json, attrPath+".managed_request_headers")
	if !requestHeaders.Exists() {
		json, _ = sjson.Set(json, attrPath+".managed_request_headers", []interface{}{})
	}

	// Check if managed_response_headers exists, if not add empty array
	responseHeaders := gjson.Get(json, attrPath+".managed_response_headers")
	if !responseHeaders.Exists() {
		json, _ = sjson.Set(json, attrPath+".managed_response_headers", []interface{}{})
	}

	return json
}

// transformArgoStateJSON handles v4 to v5 state migration for cloudflare_argo
// The cloudflare_argo resource is split into cloudflare_argo_smart_routing and/or cloudflare_argo_tiered_caching
func transformArgoStateJSON(json string, instancePath string, resourcePath string) string {
	attrPath := instancePath + ".attributes"

	// Get the smart_routing and tiered_caching values
	smartRouting := gjson.Get(json, attrPath+".smart_routing")
	tieredCaching := gjson.Get(json, attrPath+".tiered_caching")

	// Determine which resource type to use based on attributes
	// Note: In state files, we can only represent one resource type per resource block
	// When both attributes exist with non-null values, we prioritize smart_routing
	// A proper migration would need to handle splitting into multiple resources at the Terraform config level

	// Check if smart_routing exists and is not null
	if smartRouting.Exists() && smartRouting.Type != gjson.Null {
		// Transform to cloudflare_argo_smart_routing
		json, _ = sjson.Set(json, resourcePath+".type", "cloudflare_argo_smart_routing")

		// Rename smart_routing to value
		json, _ = sjson.Set(json, attrPath+".value", smartRouting.Value())
		json, _ = sjson.Delete(json, attrPath+".smart_routing")

		// Remove tiered_caching if it exists
		if tieredCaching.Exists() {
			json, _ = sjson.Delete(json, attrPath+".tiered_caching")
			// Note: This loses the tiered_caching value - proper migration requires config-level handling
		}
	} else if tieredCaching.Exists() && tieredCaching.Type != gjson.Null {
		// Transform to cloudflare_argo_tiered_caching if tiered_caching exists and is not null
		json, _ = sjson.Set(json, resourcePath+".type", "cloudflare_argo_tiered_caching")

		// Rename tiered_caching to value
		json, _ = sjson.Set(json, attrPath+".value", tieredCaching.Value())
		json, _ = sjson.Delete(json, attrPath+".tiered_caching")

		// Remove smart_routing if it exists (and is null)
		if smartRouting.Exists() {
			json, _ = sjson.Delete(json, attrPath+".smart_routing")
		}
	} else {
		// Both are null or don't exist - default to cloudflare_argo_smart_routing with value "off"
		json, _ = sjson.Set(json, resourcePath+".type", "cloudflare_argo_smart_routing")
		json, _ = sjson.Set(json, attrPath+".value", "off")

		// Clean up null attributes
		if smartRouting.Exists() {
			json, _ = sjson.Delete(json, attrPath+".smart_routing")
		}
		if tieredCaching.Exists() {
			json, _ = sjson.Delete(json, attrPath+".tiered_caching")
		}
	}

	return json
}

// transformZeroTrustAccessMTLSHostnameSettingsStateJSON handles v4 to v5 state migration for cloudflare_zero_trust_access_mtls_hostname_settings
func transformZeroTrustAccessMTLSHostnameSettingsStateJSON(json string, instancePath string) string {
	attrPath := instancePath + ".attributes"

	// Transform settings to ensure boolean defaults are set
	settings := gjson.Get(json, attrPath+".settings")
	if settings.IsArray() {
		settings.ForEach(func(idx, setting gjson.Result) bool {
			settingPath := fmt.Sprintf("%s.settings.%d", attrPath, idx.Int())

			// Ensure china_network has a value (default to false if missing)
			chinaNetwork := setting.Get("china_network")
			if !chinaNetwork.Exists() {
				json, _ = sjson.Set(json, settingPath+".china_network", false)
			}

			// Ensure client_certificate_forwarding has a value (default to false if missing)
			clientCertForwarding := setting.Get("client_certificate_forwarding")
			if !clientCertForwarding.Exists() {
				json, _ = sjson.Set(json, settingPath+".client_certificate_forwarding", false)
			}

			return true
		})
	}

	return json
}

// transformZeroTrustAccessPolicyStateJSON handles v4 to v5 state migration for cloudflare_zero_trust_access_policy
func transformZeroTrustAccessPolicyStateJSON(json string, instancePath string) string {
	attrPath := instancePath + ".attributes"

	// Remove deprecated attributes that were removed in v4→v5 migration
	deprecatedAttrs := []string{
		"application_id", // Critical: policies no longer reference applications directly
		"precedence",     // Moved to application level
		"zone_id",        // Only account-level policies supported in v5
	}

	for _, attr := range deprecatedAttrs {
		if gjson.Get(json, attrPath+"."+attr).Exists() {
			json, _ = sjson.Delete(json, attrPath+"."+attr)
		}
	}

	// Remove attributes that were removed in v5.7.0
	laterRemovedAttrs := []string{
		"app_count",
		"created_at",
		"updated_at",
		"reusable",
	}

	for _, attr := range laterRemovedAttrs {
		if gjson.Get(json, attrPath+"."+attr).Exists() {
			json, _ = sjson.Delete(json, attrPath+"."+attr)
		}
	}

	// First, expand any arrays within rule objects to multiple rule objects
	// This handles cases like: include { email = ["a@x.com", "b@x.com"] } -> include [{ email = {...} }, { email = {...} }]
	ruleFields := []string{"include", "exclude", "require"}
	for _, field := range ruleFields {
		json = expandArraysInRules(json, attrPath+"."+field)
	}

	// Then transform boolean fields in include/exclude/require arrays
	// v4 had booleans like "everyone = true", v5 has empty objects like "everyone = {}"
	for _, field := range ruleFields {
		rules := gjson.Get(json, attrPath+"."+field)
		if rules.IsArray() {
			rules.ForEach(func(idx, rule gjson.Result) bool {
				if rule.IsObject() {
					rulePath := fmt.Sprintf("%s.%s.%d", attrPath, field, idx.Int())
					json = transformRuleBooleans(json, rulePath)
				}
				return true
			})
		}
	}

	// Transform block attributes to list attributes
	// These were converted from blocks to attributes in v5
	blockToAttrFields := []string{
		"include",
		"exclude",
		"require",
		"approval_groups", // Note: plural in v5, was "approval_group" in v4
	}

	for _, field := range blockToAttrFields {
		blockValue := gjson.Get(json, attrPath+"."+field)
		if blockValue.IsArray() {
			// Already transformed by earlier processing or already in v5 format
			continue
		}
		if blockValue.Exists() && blockValue.IsObject() {
			// Convert single block object to array with one element
			json, _ = sjson.Set(json, attrPath+"."+field, []interface{}{blockValue.Value()})
		}
	}

	// Handle approval_group -> approval_groups rename and conversion
	approvalGroup := gjson.Get(json, attrPath+".approval_group")
	if approvalGroup.Exists() {
		if approvalGroup.IsObject() {
			// Convert single approval_group block to approval_groups array
			json, _ = sjson.Set(json, attrPath+".approval_groups", []interface{}{approvalGroup.Value()})
		} else if approvalGroup.IsArray() && len(approvalGroup.Array()) > 0 {
			// Convert approval_group array to approval_groups
			json, _ = sjson.Set(json, attrPath+".approval_groups", approvalGroup.Value())
		}
		// Remove the old field
		json, _ = sjson.Delete(json, attrPath+".approval_group")
	}

	// Special handling for connection_rules - convert block to object
	connectionRules := gjson.Get(json, attrPath+".connection_rules")
	if connectionRules.IsArray() {
		if len(connectionRules.Array()) == 0 {
			// Empty array becomes null
			json, _ = sjson.Delete(json, attrPath+".connection_rules")
		} else {
			// Take first element as the object value
			json, _ = sjson.Set(json, attrPath+".connection_rules", connectionRules.Array()[0].Value())
		}
	}

	return json
}

// transformRuleBooleans handles boolean to empty object transformations in rule conditions
func transformRuleBooleans(json, rulePath string) string {
	// Boolean fields that become empty objects when true, get removed when false
	booleanFields := []string{
		"everyone",
		"certificate",
		"any_valid_service_token",
	}

	for _, field := range booleanFields {
		fieldPath := rulePath + "." + field
		fieldValue := gjson.Get(json, fieldPath)

		if fieldValue.Exists() {
			if fieldValue.Type == gjson.True {
				// Convert true to empty object
				json, _ = sjson.Set(json, fieldPath, map[string]interface{}{})
			} else if fieldValue.Type == gjson.False {
				// Remove false values entirely
				json, _ = sjson.Delete(json, fieldPath)
			}
		}
	}

	// Object fields that should be objects, not arrays (handle v4 array -> v5 object conversion)
	// Also handle raw string values that need to be wrapped in proper nested object format
	objectFieldsWithWrappers := map[string]string{
		"auth_context":        "", // Complex object, handle separately
		"auth_method":         "auth_method",
		"azure_ad":            "id",
		"common_name":         "common_name",
		"device_posture":      "integration_uid",
		"email":               "email",
		"email_domain":        "domain",
		"email_list":          "id",
		"external_evaluation": "", // Complex object, handle separately
		"geo":                 "country_code",
		"github_organization": "", // Complex object, handle separately
		"group":               "id",
		"gsuite":              "email",
		"ip":                  "ip",
		"ip_list":             "id",
		"linked_app_token":    "app_uid",
		"login_method":        "id",
		"oidc":                "", // Complex object, handle separately
		"okta":                "name",
		"saml":                "", // Complex object, handle separately
		"service_token":       "token_id",
	}

	for field, innerKey := range objectFieldsWithWrappers {
		fieldPath := rulePath + "." + field
		fieldValue := gjson.Get(json, fieldPath)

		if fieldValue.Exists() {
			if fieldValue.IsArray() {
				// Handle array values - expand to multiple objects for v5 format
				arr := fieldValue.Array()
				if len(arr) == 0 {
					// Remove empty arrays
					json, _ = sjson.Delete(json, fieldPath)
				} else if len(arr) == 1 && innerKey != "" {
					// Convert single array element to nested object format
					// e.g., ["test@example.com"] -> {"email": "test@example.com"}
					stringVal := arr[0].String()
					nestedObj := map[string]interface{}{
						innerKey: stringVal,
					}
					json, _ = sjson.Set(json, fieldPath, nestedObj)
				}
				// Note: Arrays with multiple elements should be handled by config transformation
			} else if fieldValue.Type == gjson.String {
				stringVal := fieldValue.String()
				if stringVal == "" {
					// Remove empty strings that should be objects
					json, _ = sjson.Delete(json, fieldPath)
				} else if innerKey != "" {
					// Convert raw string to nested object format
					// e.g., "test@example.com" -> {"email": "test@example.com"}
					nestedObj := map[string]interface{}{
						innerKey: stringVal,
					}
					json, _ = sjson.Set(json, fieldPath, nestedObj)
				}
				// Complex objects with innerKey == "" are handled separately below
			} else if fieldValue.Type == gjson.Null {
				// Remove null values that should be objects
				json, _ = sjson.Delete(json, fieldPath)
			}
		}
	}

	return json
}

// expandArraysInRules expands array values within rule objects into multiple rule objects
// This handles the v4 -> v5 migration where arrays like ["a", "b"] become [{field: "a"}, {field: "b"}]
func expandArraysInRules(json string, rulesPath string) string {
	rules := gjson.Get(json, rulesPath)
	if !rules.IsArray() {
		return json
	}

	var expandedRules []interface{}

	rules.ForEach(func(idx, rule gjson.Result) bool {
		if !rule.IsObject() {
			return true
		}

		// Fields that can contain arrays that need expansion
		arrayFields := map[string]string{
			"email":        "email",
			"email_domain": "domain",
			"ip":           "ip",
			"geo":          "country_code",
			"group":        "id",
			// Add more as needed
		}

		// Process each array field separately and create individual rules for each value
		for fieldName, innerKey := range arrayFields {
			fieldValue := gjson.Get(rule.Raw, fieldName)
			if fieldValue.IsArray() && len(fieldValue.Array()) > 0 {
				// Create separate rule objects for each array element
				for _, arrayItem := range fieldValue.Array() {
					newRule := map[string]interface{}{
						fieldName: map[string]interface{}{
							innerKey: arrayItem.String(),
						},
					}
					expandedRules = append(expandedRules, newRule)
				}
			}
		}

		// Handle boolean fields (everyone, certificate, any_valid_service_token)
		booleanFields := []string{"everyone", "certificate", "any_valid_service_token"}
		for _, boolField := range booleanFields {
			fieldValue := gjson.Get(rule.Raw, boolField)
			if fieldValue.Type == gjson.True {
				newRule := map[string]interface{}{
					boolField: map[string]interface{}{},
				}
				expandedRules = append(expandedRules, newRule)
			}
		}

		return true
	})

	// Replace the rules array with the expanded version
	if len(expandedRules) > 0 {
		json, _ = sjson.Set(json, rulesPath, expandedRules)
	}

	return json
}

// transformZeroTrustAccessApplicationStateJSON handles v4 to v5 state migration for cloudflare_zero_trust_access_application
func transformZeroTrustAccessApplicationStateJSON(json string, path string) string {
	attrPath := path + ".attributes"

	// Transform allowed_idps from set to list (same values, different type metadata)
	allowedIdPs := gjson.Get(json, attrPath+".allowed_idps")
	if allowedIdPs.Exists() {
		// Keep the same values but ensure it's treated as a list in v5
		json, _ = sjson.Set(json, attrPath+".allowed_idps", allowedIdPs.Value())
	}

	// Transform custom_pages from set to list (same values, different type metadata)
	customPages := gjson.Get(json, attrPath+".custom_pages")
	if customPages.Exists() {
		// Keep the same values but ensure it's treated as a list in v5
		json, _ = sjson.Set(json, attrPath+".custom_pages", customPages.Value())
	}

	// Transform policies from simple string list to complex object list
	policies := gjson.Get(json, attrPath+".policies")
	if policies.IsArray() {
		var transformedPolicies []interface{}
		policies.ForEach(func(idx, policy gjson.Result) bool {
			if policy.Type == gjson.String {
				// Convert string policy ID to object with id field
				transformedPolicies = append(transformedPolicies, map[string]interface{}{
					"id": policy.String(),
				})
			} else {
				// Keep as-is if already an object
				transformedPolicies = append(transformedPolicies, policy.Value())
			}
			return true
		})
		if len(transformedPolicies) > 0 {
			json, _ = sjson.Set(json, attrPath+".policies", transformedPolicies)
		}
	}

	return json
}

// transformZeroTrustAccessGroupStateJSON transforms the state for cloudflare_zero_trust_access_group
// from v4 format (blocks with arrays) to v5 format (list of objects)
func transformZeroTrustAccessGroupStateJSON(json, path string) string {
	attrPath := path + ".attributes"

	// Transform include, exclude, and require rules
	for _, ruleType := range []string{"include", "exclude", "require"} {
		rulesPath := attrPath + "." + ruleType
		rules := gjson.Get(json, rulesPath)

		if !rules.Exists() || !rules.IsArray() || len(rules.Array()) == 0 {
			continue
		}

		// Transform from v4 to v5 format
		var newRules []interface{}

		for _, rule := range rules.Array() {
			rule.ForEach(func(key, value gjson.Result) bool {
				keyStr := key.String()

				switch keyStr {
				// Boolean fields -> empty objects
				case "everyone", "certificate", "any_valid_service_token":
					if value.Bool() {
						newRules = append(newRules, map[string]interface{}{
							keyStr: map[string]interface{}{},
						})
					}

				// Array fields -> multiple objects with nested structure
				case "email":
					if value.IsArray() {
						for _, email := range value.Array() {
							newRules = append(newRules, map[string]interface{}{
								"email": map[string]interface{}{
									"email": email.String(),
								},
							})
						}
					}

				case "email_domain":
					if value.IsArray() {
						for _, domain := range value.Array() {
							newRules = append(newRules, map[string]interface{}{
								"email_domain": map[string]interface{}{
									"domain": domain.String(),
								},
							})
						}
					}

				case "ip":
					if value.IsArray() {
						for _, ip := range value.Array() {
							newRules = append(newRules, map[string]interface{}{
								"ip": map[string]interface{}{
									"ip": ip.String(),
								},
							})
						}
					}

				case "geo":
					if value.IsArray() {
						for _, geo := range value.Array() {
							newRules = append(newRules, map[string]interface{}{
								"geo": map[string]interface{}{
									"country_code": geo.String(),
								},
							})
						}
					}

				case "group":
					if value.IsArray() {
						for _, group := range value.Array() {
							newRules = append(newRules, map[string]interface{}{
								"group": map[string]interface{}{
									"id": group.String(),
								},
							})
						}
					}

				case "service_token":
					if value.IsArray() {
						for _, token := range value.Array() {
							newRules = append(newRules, map[string]interface{}{
								"service_token": map[string]interface{}{
									"token_id": token.String(),
								},
							})
						}
					}

				case "email_list":
					if value.IsArray() {
						for _, list := range value.Array() {
							newRules = append(newRules, map[string]interface{}{
								"email_list": map[string]interface{}{
									"id": list.String(),
								},
							})
						}
					}

				case "ip_list":
					if value.IsArray() {
						for _, list := range value.Array() {
							newRules = append(newRules, map[string]interface{}{
								"ip_list": map[string]interface{}{
									"id": list.String(),
								},
							})
						}
					}

				case "login_method":
					if value.IsArray() {
						for _, method := range value.Array() {
							newRules = append(newRules, map[string]interface{}{
								"login_method": map[string]interface{}{
									"id": method.String(),
								},
							})
						}
					}

				case "device_posture":
					if value.IsArray() {
						for _, posture := range value.Array() {
							newRules = append(newRules, map[string]interface{}{
								"device_posture": map[string]interface{}{
									"integration_uid": posture.String(),
								},
							})
						}
					}

				// Complex transformations for nested objects
				case "azure":
					// Transform azure blocks -> azure_ad objects
					if value.IsArray() {
						for _, azureBlock := range value.Array() {
							idArray := gjson.Get(azureBlock.Raw, "id")
							identityProviderID := gjson.Get(azureBlock.Raw, "identity_provider_id")

							if idArray.IsArray() {
								for _, id := range idArray.Array() {
									rule := map[string]interface{}{
										"azure_ad": map[string]interface{}{
											"id": id.String(),
										},
									}
									if identityProviderID.Exists() {
										rule["azure_ad"].(map[string]interface{})["identity_provider_id"] = identityProviderID.String()
									}
									newRules = append(newRules, rule)
								}
							}
						}
					}

				case "github":
					// Transform github blocks -> github_organization objects
					if value.IsArray() {
						for _, githubBlock := range value.Array() {
							name := gjson.Get(githubBlock.Raw, "name")
							teamsArray := gjson.Get(githubBlock.Raw, "teams")
							identityProviderID := gjson.Get(githubBlock.Raw, "identity_provider_id")

							if teamsArray.IsArray() {
								for _, team := range teamsArray.Array() {
									rule := map[string]interface{}{
										"github_organization": map[string]interface{}{
											"team": team.String(),
										},
									}
									if name.Exists() {
										rule["github_organization"].(map[string]interface{})["name"] = name.String()
									}
									if identityProviderID.Exists() {
										rule["github_organization"].(map[string]interface{})["identity_provider_id"] = identityProviderID.String()
									}
									newRules = append(newRules, rule)
								}
							}
						}
					}

				case "gsuite":
					// Transform gsuite blocks
					if value.IsArray() {
						for _, gsuiteBlock := range value.Array() {
							emailArray := gjson.Get(gsuiteBlock.Raw, "email")
							identityProviderID := gjson.Get(gsuiteBlock.Raw, "identity_provider_id")

							if emailArray.IsArray() {
								for _, email := range emailArray.Array() {
									rule := map[string]interface{}{
										"gsuite": map[string]interface{}{
											"email": email.String(),
										},
									}
									if identityProviderID.Exists() {
										rule["gsuite"].(map[string]interface{})["identity_provider_id"] = identityProviderID.String()
									}
									newRules = append(newRules, rule)
								}
							}
						}
					}

				case "okta":
					// Transform okta blocks
					if value.IsArray() {
						for _, oktaBlock := range value.Array() {
							nameArray := gjson.Get(oktaBlock.Raw, "name")
							identityProviderID := gjson.Get(oktaBlock.Raw, "identity_provider_id")

							if nameArray.IsArray() {
								for _, name := range nameArray.Array() {
									rule := map[string]interface{}{
										"okta": map[string]interface{}{
											"name": name.String(),
										},
									}
									if identityProviderID.Exists() {
										rule["okta"].(map[string]interface{})["identity_provider_id"] = identityProviderID.String()
									}
									newRules = append(newRules, rule)
								}
							}
						}
					}

				case "saml":
					// Transform saml blocks (keep as-is but wrap properly)
					if value.IsArray() {
						for _, samlBlock := range value.Array() {
							newRules = append(newRules, map[string]interface{}{
								"saml": samlBlock.Value(),
							})
						}
					}

				case "external_evaluation":
					// Transform external_evaluation blocks (keep as-is but wrap properly)
					if value.IsArray() {
						for _, evalBlock := range value.Array() {
							newRules = append(newRules, map[string]interface{}{
								"external_evaluation": evalBlock.Value(),
							})
						}
					}
				}

				return true // continue iteration
			})
		}

		// Replace with new rules
		if len(newRules) > 0 {
			json, _ = sjson.Set(json, rulesPath, newRules)
		}
	}

	// Apply boolean field transformations to handle false values that need to be removed
	// This handles the case where any_valid_service_token = false in state needs to be removed
	ruleFields := []string{"include", "exclude", "require"}
	for _, field := range ruleFields {
		rules := gjson.Get(json, attrPath+"."+field)
		if rules.IsArray() {
			rules.ForEach(func(idx, rule gjson.Result) bool {
				if rule.IsObject() {
					rulePath := fmt.Sprintf("%s.%s.%d", attrPath, field, idx.Int())
					json = transformRuleBooleans(json, rulePath)
				}
				return true
			})
		}
	}

	return json
}

// transformCustomPagesStateJSON handles v4 to v5 state migration for cloudflare_custom_pages
func transformCustomPagesStateJSON(json string, instancePath string) string {
	attrPath := instancePath + ".attributes"

	// Transform type -> identifier attribute rename
	typeValue := gjson.Get(json, attrPath+".type")
	if typeValue.Exists() {
		json, _ = sjson.Set(json, attrPath+".identifier", typeValue.Value())
		json, _ = sjson.Delete(json, attrPath+".type")
	}

	return json
}<|MERGE_RESOLUTION|>--- conflicted
+++ resolved
@@ -198,7 +198,6 @@
 	}), nil
 }
 
-<<<<<<< HEAD
 // transformSnippetStateJSON handles v4 to v5 state migration for cloudflare_snippet
 // This function replicates the logic from the StateUpgrader in migrations.go
 func transformSnippetStateJSON(json string, instancePath string) string {
@@ -504,7 +503,8 @@
 	// Set the cleaned attributes back
 	result, _ := sjson.Set(json, attrPath, attrsMap)
 	return result
-=======
+}
+
 // transformSpectrumApplicationStateJSON handles v4 to v5 state migration for cloudflare_spectrum_application
 func transformSpectrumApplicationStateJSON(json string, instancePath string) string {
 	attrPath := instancePath + ".attributes"
@@ -598,7 +598,6 @@
 	}
 
 	return json
->>>>>>> 717787a5
 }
 
 // transformLoadBalancerPoolStateJSON handles v4 to v5 state migration for cloudflare_load_balancer_pool
