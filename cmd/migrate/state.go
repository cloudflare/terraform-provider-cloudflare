--- conflicted
+++ resolved
@@ -78,17 +78,16 @@
 			resourceType = "cloudflare_zero_trust_access_mtls_hostname_settings"
 		}
 
-<<<<<<< HEAD
 		if resourceType == "cloudflare_access_identity_provider" {
 			// Rename cloudflare_access_identity_provider to cloudflare_zero_trust_access_identity_provider
 			result, _ = sjson.Set(result, resourcePath+".type", "cloudflare_zero_trust_access_identity_provider")
 			resourceType = "cloudflare_zero_trust_access_identity_provider"
-=======
+    }
+
 		if resourceType == "cloudflare_access_application" {
 			// Rename cloudflare_access_application to cloudflare_zero_trust_access_application
 			result, _ = sjson.Set(result, resourcePath+".type", "cloudflare_zero_trust_access_application")
 			resourceType = "cloudflare_zero_trust_access_application"
->>>>>>> 94311b7b
 		}
 
 		// Process each instance
