--- conflicted
+++ resolved
@@ -138,16 +138,14 @@
 			case "cloudflare_zero_trust_access_group", "cloudflare_access_group":
 				result = transformZeroTrustAccessGroupStateJSON(result, path)
 
-<<<<<<< HEAD
 			case "cloudflare_snippet":
 				result = transformSnippetStateJSON(result, path)
-			
+
 			case "cloudflare_snippet_rules":
 				result = transformSnippetRulesStateJSON(result, path)
-=======
+
 			case "cloudflare_custom_pages":
 				result = transformCustomPagesStateJSON(result, path)
->>>>>>> 19aceda9
 			}
 
 			return true
@@ -201,7 +199,7 @@
 	// Handle files transformation
 	// First check if files exist as an array in the original JSON
 	files := gjson.Get(json, attrPath+".files")
-	
+
 	if files.Exists() && files.IsArray() {
 		// Already in v5 array format (from previous migration or native v5)
 		// Keep as-is, the StateUpgrader will handle final processing
@@ -211,16 +209,16 @@
 		// Look in the original json, not result, since we haven't transformed it yet
 		// Note: # is a special character in gjson, so we need to escape it
 		filesCount := gjson.Get(json, attrPath+`.files\.#`)
-		
+
 		if filesCount.Exists() {
 			count := filesCount.Int()
 			if count > 0 {
 				// v4 stores files as indexed attributes
 				var filesList []map[string]interface{}
-				
+
 				for i := int64(0); i < count; i++ {
 					fileMap := make(map[string]interface{})
-					
+
 					// Get name from files.X.name (from original json)
 					// Need to escape dots in the path for gjson
 					nameKey := fmt.Sprintf(`%s.files\.%d\.name`, attrPath, i)
@@ -229,7 +227,7 @@
 					} else {
 						fileMap["name"] = ""
 					}
-					
+
 					// Get content from files.X.content (from original json)
 					// Need to escape dots in the path for gjson
 					contentKey := fmt.Sprintf(`%s.files\.%d\.content`, attrPath, i)
@@ -238,13 +236,13 @@
 					} else {
 						fileMap["content"] = ""
 					}
-					
+
 					filesList = append(filesList, fileMap)
 				}
-				
+
 				// Now set files as an actual array
 				result, _ = sjson.Set(result, attrPath+".files", filesList)
-				
+
 				// Clean up the indexed format by removing all the individual keys
 				// This ensures we don't have both array and indexed formats
 				// Since sjson.Delete doesn't handle keys with dots well, we need to
@@ -269,7 +267,7 @@
 		// Keep existing timestamp
 		result, _ = sjson.Set(result, attrPath+".created_on", createdOn.String())
 	}
-	
+
 	modifiedOn := gjson.Get(json, attrPath+".modified_on")
 	if modifiedOn.Exists() && modifiedOn.String() != "" {
 		// Keep existing timestamp
@@ -296,16 +294,16 @@
 	// In v4, rules are stored as indexed attributes like blocks
 	// Check for rules.# to determine if rules exist
 	rulesCount := gjson.Get(json, attrPath+`.rules\.#`)
-	
+
 	if rulesCount.Exists() {
 		count := rulesCount.Int()
 		if count > 0 {
 			// v4 stores rules as indexed attributes
 			var rulesList []map[string]interface{}
-			
+
 			for i := int64(0); i < count; i++ {
 				ruleMap := make(map[string]interface{})
-				
+
 				// Get enabled field (handle default change from true to false)
 				enabledKey := fmt.Sprintf(`%s.rules\.%d\.enabled`, attrPath, i)
 				if enabledVal := gjson.Get(json, enabledKey); enabledVal.Exists() {
@@ -316,19 +314,19 @@
 					// We need to make this explicit for v5 where it defaults to false
 					ruleMap["enabled"] = true
 				}
-				
+
 				// Get expression field
 				expressionKey := fmt.Sprintf(`%s.rules\.%d\.expression`, attrPath, i)
 				if expressionVal := gjson.Get(json, expressionKey); expressionVal.Exists() {
 					ruleMap["expression"] = expressionVal.String()
 				}
-				
+
 				// Get snippet_name field
 				snippetNameKey := fmt.Sprintf(`%s.rules\.%d\.snippet_name`, attrPath, i)
 				if snippetNameVal := gjson.Get(json, snippetNameKey); snippetNameVal.Exists() {
 					ruleMap["snippet_name"] = snippetNameVal.String()
 				}
-				
+
 				// Get description field
 				descriptionKey := fmt.Sprintf(`%s.rules\.%d\.description`, attrPath, i)
 				if descriptionVal := gjson.Get(json, descriptionKey); descriptionVal.Exists() {
@@ -337,15 +335,15 @@
 					// v5 defaults to empty string for missing description
 					ruleMap["description"] = ""
 				}
-				
+
 				// Note: id and last_updated are computed fields that will be set by the provider
-				
+
 				rulesList = append(rulesList, ruleMap)
 			}
-			
+
 			// Set rules as an actual array
 			result, _ = sjson.Set(result, attrPath+".rules", rulesList)
-			
+
 			// Clean up the indexed format
 			result = cleanupIndexedRulesKeys(result, attrPath, count)
 		} else {
@@ -362,28 +360,28 @@
 			var rulesList []map[string]interface{}
 			rules.ForEach(func(_, rule gjson.Result) bool {
 				ruleMap := make(map[string]interface{})
-				
+
 				// Copy all fields
 				rule.ForEach(func(key, value gjson.Result) bool {
 					ruleMap[key.String()] = value.Value()
 					return true
 				})
-				
+
 				// Ensure enabled field has explicit value
 				if _, hasEnabled := ruleMap["enabled"]; !hasEnabled {
 					// In v4, missing enabled defaults to true
 					ruleMap["enabled"] = true
 				}
-				
+
 				// Ensure description has value
 				if _, hasDescription := ruleMap["description"]; !hasDescription {
 					ruleMap["description"] = ""
 				}
-				
+
 				rulesList = append(rulesList, ruleMap)
 				return true
 			})
-			
+
 			if len(rulesList) > 0 {
 				result, _ = sjson.Set(result, attrPath+".rules", rulesList)
 			}
@@ -400,33 +398,33 @@
 	if !attrs.Exists() || !attrs.IsObject() {
 		return json
 	}
-	
+
 	// Convert to a map for manipulation
 	attrsMap := make(map[string]interface{})
 	attrs.ForEach(func(key, value gjson.Result) bool {
 		keyStr := key.String()
-		
+
 		// Skip indexed rules keys
 		if keyStr == "rules.#" || keyStr == "rules.%" {
 			return true // skip
 		}
-		
+
 		// Skip individual rule fields
 		for i := int64(0); i < ruleCount; i++ {
 			if keyStr == fmt.Sprintf("rules.%d.enabled", i) ||
-			   keyStr == fmt.Sprintf("rules.%d.expression", i) ||
-			   keyStr == fmt.Sprintf("rules.%d.snippet_name", i) ||
-			   keyStr == fmt.Sprintf("rules.%d.description", i) ||
-			   keyStr == fmt.Sprintf("rules.%d", i) {
+				keyStr == fmt.Sprintf("rules.%d.expression", i) ||
+				keyStr == fmt.Sprintf("rules.%d.snippet_name", i) ||
+				keyStr == fmt.Sprintf("rules.%d.description", i) ||
+				keyStr == fmt.Sprintf("rules.%d", i) {
 				return true // skip
 			}
 		}
-		
+
 		// Keep everything else
 		attrsMap[keyStr] = value.Value()
 		return true
 	})
-	
+
 	// Set the cleaned attributes back
 	result, _ := sjson.Set(json, attrPath, attrsMap)
 	return result
@@ -440,31 +438,31 @@
 	if !attrs.Exists() || !attrs.IsObject() {
 		return json
 	}
-	
+
 	// Convert to a map for manipulation
 	attrsMap := make(map[string]interface{})
 	attrs.ForEach(func(key, value gjson.Result) bool {
 		keyStr := key.String()
-		
+
 		// Skip indexed file keys
 		if keyStr == "files.#" || keyStr == "files.%" {
 			return true // skip
 		}
-		
+
 		// Skip individual file fields (files.0.name, files.0.content, etc.)
 		for i := int64(0); i < fileCount; i++ {
 			if keyStr == fmt.Sprintf("files.%d.name", i) ||
-			   keyStr == fmt.Sprintf("files.%d.content", i) ||
-			   keyStr == fmt.Sprintf("files.%d", i) {
+				keyStr == fmt.Sprintf("files.%d.content", i) ||
+				keyStr == fmt.Sprintf("files.%d", i) {
 				return true // skip
 			}
 		}
-		
+
 		// Keep everything else
 		attrsMap[keyStr] = value.Value()
 		return true
 	})
-	
+
 	// Set the cleaned attributes back
 	result, _ := sjson.Set(json, attrPath, attrsMap)
 	return result
@@ -1383,7 +1381,7 @@
 						for _, azureBlock := range value.Array() {
 							idArray := gjson.Get(azureBlock.Raw, "id")
 							identityProviderID := gjson.Get(azureBlock.Raw, "identity_provider_id")
-							
+
 							if idArray.IsArray() {
 								for _, id := range idArray.Array() {
 									rule := map[string]interface{}{
@@ -1407,7 +1405,7 @@
 							name := gjson.Get(githubBlock.Raw, "name")
 							teamsArray := gjson.Get(githubBlock.Raw, "teams")
 							identityProviderID := gjson.Get(githubBlock.Raw, "identity_provider_id")
-							
+
 							if teamsArray.IsArray() {
 								for _, team := range teamsArray.Array() {
 									rule := map[string]interface{}{
@@ -1433,7 +1431,7 @@
 						for _, gsuiteBlock := range value.Array() {
 							emailArray := gjson.Get(gsuiteBlock.Raw, "email")
 							identityProviderID := gjson.Get(gsuiteBlock.Raw, "identity_provider_id")
-							
+
 							if emailArray.IsArray() {
 								for _, email := range emailArray.Array() {
 									rule := map[string]interface{}{
@@ -1456,7 +1454,7 @@
 						for _, oktaBlock := range value.Array() {
 							nameArray := gjson.Get(oktaBlock.Raw, "name")
 							identityProviderID := gjson.Get(oktaBlock.Raw, "identity_provider_id")
-							
+
 							if nameArray.IsArray() {
 								for _, name := range nameArray.Array() {
 									rule := map[string]interface{}{
