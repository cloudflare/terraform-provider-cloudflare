--- conflicted
+++ resolved
@@ -369,7 +369,6 @@
 	}
 }
 
-<<<<<<< HEAD
 func TestTransformSnippetStateJSON(t *testing.T) {
 	tests := []struct {
 		name     string
@@ -569,7 +568,7 @@
 				expectedJSON, _ := json.Marshal(expectedValue)
 				actualJSON, _ := json.Marshal(actualValue)
 				if string(expectedJSON) != string(actualJSON) {
-					t.Errorf("Attribute %q mismatch:\nExpected: %s\nActual: %s", 
+					t.Errorf("Attribute %q mismatch:\nExpected: %s\nActual: %s",
 						key, string(expectedJSON), string(actualJSON))
 				}
 			}
@@ -611,7 +610,7 @@
 			}
 		})
 	}
-=======
+}
 func TestCustomPagesStateTransformation(t *testing.T) {
 	tests := []StateTestCase{
 		{
@@ -912,5 +911,4 @@
 	}
 
 	RunFullStateTransformationTests(t, tests)
->>>>>>> 19aceda9
 }