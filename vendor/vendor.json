--- conflicted
+++ resolved
@@ -227,17 +227,10 @@
 			"revisionTime": "2017-07-27T06:48:18Z"
 		},
 		{
-<<<<<<< HEAD
-			"checksumSHA1": "IHIts/eGjMGXyHVr3XpwxUr9ecA=",
-			"path": "github.com/cloudflare/cloudflare-go",
-			"revision": "5656fcaa30cc51ef434751a485701817aba04c63",
-			"revisionTime": "2018-07-26T15:43:02Z"
-=======
 			"checksumSHA1": "qVT7pq/IjojMxaZKC7jTEvfhazQ=",
 			"path": "github.com/cloudflare/cloudflare-go",
 			"revision": "c48de4dcada74fc4bc882583560a51644fc8b0b8",
 			"revisionTime": "2018-07-27T17:23:25Z"
->>>>>>> efb2473b
 		},
 		{
 			"checksumSHA1": "dvabztWVQX8f6oMLRyv4dLH+TGY=",
