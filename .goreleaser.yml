<<<<<<< HEAD
# yaml-language-server: schema=https://goreleaser.com/static/schema.json
=======
>>>>>>> 8492d726
version: 2
builds:
  - env:
      # goreleaser does not work with CGO, it could also complicate
      # usage by users in CI/CD systems like Terraform Cloud where
      # they are unable to install libraries.
      - CGO_ENABLED=0
    mod_timestamp: "{{ .CommitTimestamp }}"
    flags:
      - -trimpath
    ldflags:
      - "-s -w -X main.version={{.Version}} -X main.commit={{.Commit}}"
    goos:
<<<<<<< HEAD
      - freebsd
=======
      # - freebsd
>>>>>>> 8492d726
      - windows
      - linux
      - darwin
    goarch:
      - amd64
      - "386"
      - arm
      - arm64
    ignore:
      - goos: darwin
        goarch: "386"
    binary: "{{ .ProjectName }}_v{{ .Version }}"
archives:
<<<<<<< HEAD
  - formats: [ 'zip' ]
=======
  - format: zip
>>>>>>> 8492d726
    name_template: "{{ .ProjectName }}_{{ .Version }}_{{ .Os }}_{{ .Arch }}"
checksum:
  name_template: "{{ .ProjectName }}_{{ .Version }}_SHA256SUMS"
  extra_files:
    - glob: "terraform-registry-manifest.json"
      name_template: "{{ .ProjectName }}_{{ .Version }}_manifest.json"
  algorithm: sha256
signs:
  - artifacts: checksum
    args:
      - "--batch"
      - "--local-user"
      - "{{ .Env.GPG_FINGERPRINT }}" # set this environment variable for your signing key
      - "--output"
      - "${signature}"
      - "--detach-sign"
      - "${artifact}"
release:
  extra_files:
    - glob: "terraform-registry-manifest.json"
<<<<<<< HEAD
      name_template: "{{ .ProjectName }}_{{ .Version }}_manifest.json"
=======
      name_template: "{{ .ProjectName }}_{{ .Version }}_manifest.json"
changelog:
  disable: true
snapshot:
  version_template: "{{.ShortCommit}}-dev"

announce:
  discord:
    enabled: true
    message_template: "{{ .ProjectName }} ({{ .Version }}) has been released. See the release notes at {{ .ReleaseURL }}"
>>>>>>> 8492d726
<|MERGE_RESOLUTION|>--- conflicted
+++ resolved
@@ -1,7 +1,4 @@
-<<<<<<< HEAD
 # yaml-language-server: schema=https://goreleaser.com/static/schema.json
-=======
->>>>>>> 8492d726
 version: 2
 builds:
   - env:
@@ -15,11 +12,7 @@
     ldflags:
       - "-s -w -X main.version={{.Version}} -X main.commit={{.Commit}}"
     goos:
-<<<<<<< HEAD
       - freebsd
-=======
-      # - freebsd
->>>>>>> 8492d726
       - windows
       - linux
       - darwin
@@ -33,11 +26,7 @@
         goarch: "386"
     binary: "{{ .ProjectName }}_v{{ .Version }}"
 archives:
-<<<<<<< HEAD
   - formats: [ 'zip' ]
-=======
-  - format: zip
->>>>>>> 8492d726
     name_template: "{{ .ProjectName }}_{{ .Version }}_{{ .Os }}_{{ .Arch }}"
 checksum:
   name_template: "{{ .ProjectName }}_{{ .Version }}_SHA256SUMS"
@@ -58,17 +47,12 @@
 release:
   extra_files:
     - glob: "terraform-registry-manifest.json"
-<<<<<<< HEAD
-      name_template: "{{ .ProjectName }}_{{ .Version }}_manifest.json"
-=======
       name_template: "{{ .ProjectName }}_{{ .Version }}_manifest.json"
 changelog:
   disable: true
 snapshot:
   version_template: "{{.ShortCommit}}-dev"
-
 announce:
   discord:
     enabled: true
-    message_template: "{{ .ProjectName }} ({{ .Version }}) has been released. See the release notes at {{ .ReleaseURL }}"
->>>>>>> 8492d726
+    message_template: "{{ .ProjectName }} ({{ .Version }}) has been released. See the release notes at {{ .ReleaseURL }}"